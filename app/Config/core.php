<?php
/**
 * This is core configuration file.
 *
 * Use it to configure core behavior of Cake.
 *
 * PHP 5
 *
 * CakePHP(tm) : Rapid Development Framework (http://cakephp.org)
 * Copyright (c) Cake Software Foundation, Inc. (http://cakefoundation.org)
 *
 * Licensed under The MIT License
 * For full copyright and license information, please see the LICENSE.txt
 * Redistributions of files must retain the above copyright notice.
 *
 * @copyright     Copyright (c) Cake Software Foundation, Inc. (http://cakefoundation.org)
 * @link          http://cakephp.org CakePHP(tm) Project
 * @package       app.Config
 * @since         CakePHP(tm) v 0.2.9
 * @license       http://www.opensource.org/licenses/mit-license.php MIT License
 */

/**
 * CakePHP Debug Level:
 *
 * Production Mode:
 * 	0: No error messages, errors, or warnings shown. Flash messages redirect.
 *
 * Development Mode:
 * 	1: Errors and warnings shown, model caches refreshed, flash messages halted.
 * 	2: As in 1, but also with full debug messages and SQL output.
 *
 * In production mode, flash messages redirect after a time interval.
 * In development mode, you need to click the flash message to continue.
 */
	Configure::write('debug', 2);

/**
 * Configure the Error handler used to handle errors for your application. By default
 * ErrorHandler::handleError() is used. It will display errors using Debugger, when debug > 0
 * and log errors with CakeLog when debug = 0.
 *
 * Options:
 *
 * - `handler` - callback - The callback to handle errors. You can set this to any callable type,
 *   including anonymous functions.
 *   Make sure you add App::uses('MyHandler', 'Error'); when using a custom handler class
 * - `level` - int - The level of errors you are interested in capturing.
 * - `trace` - boolean - Include stack traces for errors in log files.
 *
 * @see ErrorHandler for more information on error handling and configuration.
 */
	Configure::write('Error', array(
		'handler' => 'ErrorHandler::handleError',
		'level' => E_ALL & ~E_DEPRECATED,
		'trace' => true
	));

/**
 * Configure the Exception handler used for uncaught exceptions. By default,
 * ErrorHandler::handleException() is used. It will display a HTML page for the exception, and
 * while debug > 0, framework errors like Missing Controller will be displayed. When debug = 0,
 * framework errors will be coerced into generic HTTP errors.
 *
 * Options:
 *
 * - `handler` - callback - The callback to handle exceptions. You can set this to any callback type,
 *   including anonymous functions.
 *   Make sure you add App::uses('MyHandler', 'Error'); when using a custom handler class
 * - `renderer` - string - The class responsible for rendering uncaught exceptions. If you choose a custom class you
 *   should place the file for that class in app/Lib/Error. This class needs to implement a render method.
 * - `log` - boolean - Should Exceptions be logged?
 * - `skipLog` - array - list of exceptions to skip for logging. Exceptions that
 *   extend one of the listed exceptions will also be skipped for logging.
 *   Example: `'skipLog' => array('NotFoundException', 'UnauthorizedException')`
 *
 * @see ErrorHandler for more information on exception handling and configuration.
 */
	Configure::write('Exception', array(
		'handler' => 'ErrorHandler::handleException',
		'renderer' => 'ExceptionRenderer',
		'log' => true
	));

/**
 * Application wide charset encoding
 */
	Configure::write('App.encoding', 'UTF-8');

/**
 * To configure CakePHP *not* to use mod_rewrite and to
 * use CakePHP pretty URLs, remove these .htaccess
 * files:
 *
 * /.htaccess
 * /app/.htaccess
 * /app/webroot/.htaccess
 *
 * And uncomment the App.baseUrl below. But keep in mind
 * that plugin assets such as images, CSS and Javascript files
 * will not work without url rewriting!
 * To work around this issue you should either symlink or copy
 * the plugin assets into you app's webroot directory. This is
 * recommended even when you are using mod_rewrite. Handling static
 * assets through the Dispatcher is incredibly inefficient and
 * included primarily as a development convenience - and
 * thus not recommended for production applications.
 */
	//Configure::write('App.baseUrl', env('SCRIPT_NAME'));

/**
 * To configure CakePHP to use a particular domain URL
 * for any URL generation inside the application, set the following
 * configuration variable to the http(s) address to your domain. This
 * will override the automatic detection of full base URL and can be
 * useful when generating links from the CLI (e.g. sending emails)
 */
	//Configure::write('App.fullBaseURL', 'http://example.com');

/**
 * Uncomment the define below to use CakePHP prefix routes.
 *
 * The value of the define determines the names of the routes
 * and their associated controller actions:
 *
 * Set to an array of prefixes you want to use in your application. Use for
 * admin or other prefixed routes.
 *
 * 	Routing.prefixes = array('admin', 'manager');
 *
 * Enables:
 *	`admin_index()` and `/admin/controller/index`
 *	`manager_index()` and `/manager/controller/index`
 *
 */
	//Configure::write('Routing.prefixes', array('admin'));

/**
 * Turn off all caching application-wide.
 *
 */
	//Configure::write('Cache.disable', true);

/**
 * Enable cache checking.
 *
 * If set to true, for view caching you must still use the controller
 * public $cacheAction inside your controllers to define caching settings.
 * You can either set it controller-wide by setting public $cacheAction = true,
 * or in each action using $this->cacheAction = true.
 *
 */
	//Configure::write('Cache.check', true);

/**
 * Enable cache view prefixes.
 *
 * If set it will be prepended to the cache name for view file caching. This is
 * helpful if you deploy the same application via multiple subdomains and languages,
 * for instance. Each version can then have its own view cache namespace.
 * Note: The final cache file name will then be `prefix_cachefilename`.
 */
	//Configure::write('Cache.viewPrefix', 'prefix');

/**
 * Session configuration.
 *
 * Contains an array of settings to use for session configuration. The defaults key is
 * used to define a default preset to use for sessions, any settings declared here will override
 * the settings of the default config.
 *
 * ## Options
 *
 * - `Session.cookie` - The name of the cookie to use. Defaults to 'CAKEPHP'
 * - `Session.timeout` - The number of minutes you want sessions to live for. This timeout is handled by CakePHP
 * - `Session.cookieTimeout` - The number of minutes you want session cookies to live for.
 * - `Session.checkAgent` - Do you want the user agent to be checked when starting sessions? You might want to set the
 *    value to false, when dealing with older versions of IE, Chrome Frame or certain web-browsing devices and AJAX
 * - `Session.defaults` - The default configuration set to use as a basis for your session.
 *    There are four builtins: php, cake, cache, database.
 * - `Session.handler` - Can be used to enable a custom session handler. Expects an array of callables,
 *    that can be used with `session_save_handler`. Using this option will automatically add `session.save_handler`
 *    to the ini array.
 * - `Session.autoRegenerate` - Enabling this setting, turns on automatic renewal of sessions, and
 *    sessionids that change frequently. See CakeSession::$requestCountdown.
 * - `Session.ini` - An associative array of additional ini values to set.
 *
 * The built in defaults are:
 *
 * - 'php' - Uses settings defined in your php.ini.
 * - 'cake' - Saves session files in CakePHP's /tmp directory.
 * - 'database' - Uses CakePHP's database sessions.
 * - 'cache' - Use the Cache class to save sessions.
 *
 * To define a custom session handler, save it at /app/Model/Datasource/Session/<name>.php.
 * Make sure the class implements `CakeSessionHandlerInterface` and set Session.handler to <name>
 *
 * To use database sessions, run the app/Config/Schema/sessions.php schema using
 * the cake shell command: cake schema create Sessions
 *
 */
	Configure::write('Session', array(
		'defaults' => 'php'
	));

/**
 * A random string used in security hashing methods.
 */
	Configure::write('Security.salt', 'DYhG93b0qyJfIxfs2guVoUubWwvniR2G0FgaC9mi');

/**
 * A random numeric string (digits only) used to encrypt/decrypt strings.
 */
	Configure::write('Security.cipherSeed', '76859309657453542496749683645');

/**
 * Apply timestamps with the last modified time to static assets (js, css, images).
 * Will append a query string parameter containing the time the file was modified. This is
 * useful for invalidating browser caches.
 *
 * Set to `true` to apply timestamps when debug > 0. Set to 'force' to always enable
 * timestamping regardless of debug value.
 */
	//Configure::write('Asset.timestamp', true);

/**
 * Compress CSS output by removing comments, whitespace, repeating tags, etc.
 * This requires a/var/cache directory to be writable by the web server for caching.
 * and /vendors/csspp/csspp.php
 *
 * To use, prefix the CSS link URL with '/ccss/' instead of '/css/' or use HtmlHelper::css().
 */
	//Configure::write('Asset.filter.css', 'css.php');

/**
 * Plug in your own custom JavaScript compressor by dropping a script in your webroot to handle the
 * output, and setting the config below to the name of the script.
 *
 * To use, prefix your JavaScript link URLs with '/cjs/' instead of '/js/' or use JavaScriptHelper::link().
 */
	//Configure::write('Asset.filter.js', 'custom_javascript_output_filter.php');

/**
 * The class name and database used in CakePHP's
 * access control lists.
 */
	Configure::write('Acl.classname', 'DbAcl');
	Configure::write('Acl.database', 'default');

/**
 * Uncomment this line and correct your server timezone to fix
 * any date & time related errors.
 */
	//date_default_timezone_set('UTC');

/**
<<<<<<< HEAD
=======
 *
 * Cache Engine Configuration
 * Default settings provided below
 *
 * File storage engine.
 *
 * 	 Cache::config('default', array(
 *		'engine' => 'File', //[required]
 *		'duration' => 3600, //[optional]
 *		'probability' => 100, //[optional]
 * 		'path' => CACHE, //[optional] use system tmp directory - remember to use absolute path
 * 		'prefix' => 'cake_', //[optional]  prefix every cache file with this string
 * 		'lock' => false, //[optional]  use file locking
 * 		'serialize' => true, [optional]
 *	));
 *
 * APC (http://pecl.php.net/package/APC)
 *
 * 	 Cache::config('default', array(
 *		'engine' => 'Apc', //[required]
 *		'duration' => 3600, //[optional]
 *		'probability' => 100, //[optional]
 * 		'prefix' => Inflector::slug(APP_DIR) . '_', //[optional]  prefix every cache file with this string
 *	));
 *
 * Xcache (http://xcache.lighttpd.net/)
 *
 * 	 Cache::config('default', array(
 *		'engine' => 'Xcache', //[required]
 *		'duration' => 3600, //[optional]
 *		'probability' => 100, //[optional]
 *		'prefix' => Inflector::slug(APP_DIR) . '_', //[optional] prefix every cache file with this string
 *		'user' => 'user', //user from xcache.admin.user settings
 *		'password' => 'password', //plaintext password (xcache.admin.pass)
 *	));
 *
 * Memcache (http://www.danga.com/memcached/)
 *
 * 	 Cache::config('default', array(
 *		'engine' => 'Memcache', //[required]
 *		'duration' => 3600, //[optional]
 *		'probability' => 100, //[optional]
 * 		'prefix' => Inflector::slug(APP_DIR) . '_', //[optional]  prefix every cache file with this string
 * 		'servers' => array(
 * 			'127.0.0.1:11211' // localhost, default port 11211
 * 		), //[optional]
 * 		'persistent' => true, // [optional] set this to false for non-persistent connections
 * 		'compress' => false, // [optional] compress data in Memcache (slower, but uses less memory)
 *	));
 *
 *  Wincache (http://php.net/wincache)
 *
 * 	 Cache::config('default', array(
 *		'engine' => 'Wincache', //[required]
 *		'duration' => 3600, //[optional]
 *		'probability' => 100, //[optional]
 *		'prefix' => Inflector::slug(APP_DIR) . '_', //[optional]  prefix every cache file with this string
 *	));
 */

/**
>>>>>>> 0d486bda
 * Configure the cache handlers that CakePHP will use for internal
 * metadata like class maps, and model schema.
 *
 * By default File is used, but for improved performance you should use APC.
 *
 * Note: 'default' and other application caches should be configured in app/Config/bootstrap.php.
 *       Please check the comments in bootstrap.php for more info on the cache engines available
 *       and their settings.
 */
$engine = 'File';

// In development mode, caches should expire quickly.
$duration = '+999 days';
if (Configure::read('debug') > 0) {
	$duration = '+10 seconds';
}

// Prefix each application on the same server with a different string, to avoid Memcache and APC conflicts.
$prefix = 'myapp_';

/**
 * Configure the cache used for general framework caching. Path information,
 * object listings, and translation cache files are stored with this configuration.
 */
Cache::config('_cake_core_', array(
	'engine' => $engine,
	'prefix' => $prefix . 'cake_core_',
	'path' => CACHE . 'persistent' . DS,
	'serialize' => ($engine === 'File'),
	'duration' => $duration
));

/**
 * Configure the cache for model and datasource caches. This cache configuration
 * is used to store schema descriptions, and table listings in connections.
 */
Cache::config('_cake_model_', array(
	'engine' => $engine,
	'prefix' => $prefix . 'cake_model_',
	'path' => CACHE . 'models' . DS,
	'serialize' => ($engine === 'File'),
	'duration' => $duration
));<|MERGE_RESOLUTION|>--- conflicted
+++ resolved
@@ -254,8 +254,6 @@
 	//date_default_timezone_set('UTC');
 
 /**
-<<<<<<< HEAD
-=======
  *
  * Cache Engine Configuration
  * Default settings provided below
@@ -317,7 +315,6 @@
  */
 
 /**
->>>>>>> 0d486bda
  * Configure the cache handlers that CakePHP will use for internal
  * metadata like class maps, and model schema.
  *
