<?php
/* SVN FILE: $Id$ */
/**
 * BasicsTest file
 *
 * Long description for file
 *
 * PHP versions 4 and 5
 *
 * CakePHP(tm) Tests <https://trac.cakephp.org/wiki/Developement/TestSuite>
 * Copyright 2005-2008, Cake Software Foundation, Inc. (http://www.cakefoundation.org)
 *
 *  Licensed under The Open Group Test Suite License
 *  Redistributions of files must retain the above copyright notice.
 *
 * @filesource
 * @copyright     Copyright 2005-2008, Cake Software Foundation, Inc. (http://www.cakefoundation.org)
 * @link          https://trac.cakephp.org/wiki/Developement/TestSuite CakePHP(tm) Tests
 * @package       cake
 * @subpackage    cake.tests.cases
 * @since         CakePHP(tm) v 1.2.0.4206
 * @version       $Revision$
 * @modifiedby    $LastChangedBy$
 * @lastmodified  $Date$
 * @license       http://www.opensource.org/licenses/opengroup.php The Open Group Test Suite License
 */
require_once CAKE . 'basics.php';
App::import('Core', 'Folder');
/**
 * BasicsTest class
 *
 * @package       cake
 * @subpackage    cake.tests.cases
 */
class BasicsTest extends CakeTestCase {
/**
 * setUp method
 *
 * @access public
 * @return void
 */
	function setUp() {
		$this->_localePaths = Configure::read('localePaths');
		Configure::write('localePaths', array(TEST_CAKE_CORE_INCLUDE_PATH . 'tests' . DS . 'test_app' . DS . 'locale'));
		$this->_language = Configure::read('Config.language');
	}
/**
 * tearDown method
 *
 * @access public
 * @return void
 */
	function tearDown() {
		Configure::write('localePaths', $this->_localePaths);
		Configure::write('Config.language', $this->_language);
	}
/**
 * testHttpBase method
 *
 * @return void
 * @access public
 */
	function testEnv() {
		$this->skipIf(!function_exists('ini_get') || ini_get('safe_mode') === '1', '%s safe mode is on');

		$__SERVER = $_SERVER;
		$__ENV = $_ENV;

		$_SERVER['HTTP_HOST'] = 'localhost';
		$this->assertEqual(env('HTTP_BASE'), '');

		$_SERVER['HTTP_HOST'] = 'example.com';
		$this->assertEqual(env('HTTP_BASE'), '.example.com');

		$_SERVER['HTTP_HOST'] = 'www.example.com';
		$this->assertEqual(env('HTTP_BASE'), '.example.com');

		$_SERVER['HTTP_HOST'] = 'subdomain.example.com';
		$this->assertEqual(env('HTTP_BASE'), '.example.com');

		$_SERVER['HTTP_HOST'] = 'double.subdomain.example.com';
		$this->assertEqual(env('HTTP_BASE'), '.subdomain.example.com');

		$_SERVER = $_ENV = array();

		$_SERVER['SCRIPT_NAME'] = '/a/test/test.php';
		$this->assertEqual(env('SCRIPT_NAME'), '/a/test/test.php');

		$_SERVER = $_ENV = array();

		$_ENV['CGI_MODE'] = 'BINARY';
		$_ENV['SCRIPT_URL'] = '/a/test/test.php';
		$this->assertEqual(env('SCRIPT_NAME'), '/a/test/test.php');

		$_SERVER = $_ENV = array();

		$_SERVER['HTTPS'] = 'on';
		$this->assertTrue(env('HTTPS'));

		$_SERVER['HTTPS'] = 'off';
		$this->assertFalse(env('HTTPS'));

		$_SERVER = array();

		$_ENV['SCRIPT_URI'] = 'https://domain.test/a/test.php';
		$this->assertTrue(env('HTTPS'));

		$_ENV['SCRIPT_URI'] = 'http://domain.test/a/test.php';
		$this->assertFalse(env('HTTPS'));

		$_SERVER = $_ENV = array();

		$this->assertFalse(env('TEST_ME'));

		$_ENV['TEST_ME'] = 'a';
		$this->assertEqual(env('TEST_ME'), 'a');

		$_SERVER['TEST_ME'] = 'b';
		$this->assertEqual(env('TEST_ME'), 'b');

		unset($_ENV['TEST_ME']);
		$this->assertEqual(env('TEST_ME'), 'b');

		$_SERVER = $__SERVER;
		$_ENV = $__ENV;
	}
/**
 * test uses()
 *
 * @access public
 * @return void
 */
	function testUses() {
<<<<<<< HEAD
		$this->skipIf(class_exists('Security') || class_exists('Sanitize'), 'Security and/or Sanitize class already loaded');
=======
		$this->skipIf(class_exists('Security') || class_exists('Sanitize'), '%s Security and/or Sanitize class already loaded');
>>>>>>> 8db4fe68

		$this->assertFalse(class_exists('Security'));
		$this->assertFalse(class_exists('Sanitize'));

		uses('Security', 'Sanitize');

		$this->assertTrue(class_exists('Security'));
		$this->assertTrue(class_exists('Sanitize'));
	}
/**
 * Test h()
 *
 * @access public
 * @return void
 */
	function testH() {
		$string = '<foo>';
		$result = h($string);
		$this->assertEqual('&lt;foo&gt;', $result);

		$in = array('this & that', '<p>Which one</p>');
		$result = h($in);
		$expected = array('this &amp; that', '&lt;p&gt;Which one&lt;/p&gt;');
		$this->assertEqual($expected, $result);
	}
/**
 * Test a()
 *
 * @access public
 * @return void
 */
	function testA() {
		$result = a('this', 'that', 'bar');
		$this->assertEqual(array('this', 'that', 'bar'), $result);
	}
/**
 * Test aa()
 *
 * @access public
 * @return void
 */
	function testAa() {
		$result = aa('a', 'b', 'c', 'd');
		$expected = array('a' => 'b', 'c' => 'd');
		$this->assertEqual($expected, $result);

		$result = aa('a', 'b', 'c', 'd', 'e');
		$expected = array('a' => 'b', 'c' => 'd', 'e' => null);
		$this->assertEqual($result, $expected);
	}
/**
 * Test am()
 *
 * @access public
 * @return void
 */
	function testAm() {
		$result = am(array('one', 'two'), 2, 3, 4);
		$expected = array('one', 'two', 2, 3, 4);
		$this->assertEqual($result, $expected);

		$result = am(array('one' => array(2, 3), 'two' => array('foo')), array('one' => array(4, 5)));
		$expected = array('one' => array(4, 5),'two' => array('foo'));
		$this->assertEqual($result, $expected);
	}
/**
 * test cache()
 *
 * @access public
 * @return void
 */
	function testCache() {
		$_cacheDisable = Configure::read('Cache.disable');

		Configure::write('Cache.disable', true);
		$result = cache('basics_test', 'simple cache write');
		$this->assertNull($result);

		$result = cache('basics_test');
		$this->assertNull($result);

		Configure::write('Cache.disable', false);
		$result = cache('basics_test', 'simple cache write');
		$this->assertTrue($result);
		$this->assertTrue(file_exists(CACHE . 'basics_test'));

		$result = cache('basics_test');
		$this->assertEqual($result, 'simple cache write');
		@unlink(CACHE . 'basics_test');

		cache('basics_test', 'expired', '+1 second');
		sleep(2);
		$result = cache('basics_test', null, '+1 second');
		$this->assertNull($result);

		Configure::write('Cache.disable', $_cacheDisable);
	}
/**
 * test clearCache()
 *
 * @access public
 * @return void
 */
	function testClearCache() {
		cache('views' . DS . 'basics_test.cache', 'simple cache write');
		$this->assertTrue(file_exists(CACHE . 'views' . DS . 'basics_test.cache'));

		cache('views' . DS . 'basics_test_2.cache', 'simple cache write 2');
		$this->assertTrue(file_exists(CACHE . 'views' . DS . 'basics_test_2.cache'));

		cache('views' . DS . 'basics_test_3.cache', 'simple cache write 3');
		$this->assertTrue(file_exists(CACHE . 'views' . DS . 'basics_test_3.cache'));

		$result = clearCache(array('basics_test', 'basics_test_2'), 'views', '.cache');
		$this->assertTrue($result);
		$this->assertFalse(file_exists(CACHE . 'views' . DS . 'basics_test.cache'));
		$this->assertFalse(file_exists(CACHE . 'views' . DS . 'basics_test.cache'));
		$this->assertTrue(file_exists(CACHE . 'views' . DS . 'basics_test_3.cache'));

		$result = clearCache(null, 'views', '.cache');
		$this->assertTrue($result);
		$this->assertFalse(file_exists(CACHE . 'views' . DS . 'basics_test_3.cache'));

		// Different path from views and with prefix
		cache('models' . DS . 'basics_test.cache', 'simple cache write');
		$this->assertTrue(file_exists(CACHE . 'models' . DS . 'basics_test.cache'));

		cache('models' . DS . 'basics_test_2.cache', 'simple cache write 2');
		$this->assertTrue(file_exists(CACHE . 'models' . DS . 'basics_test_2.cache'));

		cache('models' . DS . 'basics_test_3.cache', 'simple cache write 3');
		$this->assertTrue(file_exists(CACHE . 'models' . DS . 'basics_test_3.cache'));

		$result = clearCache('basics', 'models', '.cache');
		$this->assertTrue($result);
		$this->assertFalse(file_exists(CACHE . 'models' . DS . 'basics_test.cache'));
		$this->assertFalse(file_exists(CACHE . 'models' . DS . 'basics_test_2.cache'));
		$this->assertFalse(file_exists(CACHE . 'models' . DS . 'basics_test_3.cache'));
	}
/**
 * test __()
 *
 * @access public
 * @return void
 */
	function test__() {
		Configure::write('Config.language', 'rule_1_po');

		$result = __('Plural Rule 1', true);
		$expected = 'Plural Rule 1 (translated)';
		$this->assertEqual($result, $expected);

		$result = __('Plural Rule 1 (from core)', true);
		$expected = 'Plural Rule 1 (from core translated)';
		$this->assertEqual($result, $expected);

		ob_start();
			__('Plural Rule 1 (from core)');
		$result = ob_get_clean();
		$expected = 'Plural Rule 1 (from core translated)';
		$this->assertEqual($result, $expected);
	}
/**
 * test __n()
 *
 * @access public
 * @return void
 */
	function test__n() {
		Configure::write('Config.language', 'rule_1_po');

		$result = __n('%d = 1', '%d = 0 or > 1', 0, true);
		$expected = '%d = 0 or > 1 (translated)';
		$this->assertEqual($result, $expected);

		$result = __n('%d = 1', '%d = 0 or > 1', 1, true);
		$expected = '%d = 1 (translated)';
		$this->assertEqual($result, $expected);

		$result = __n('%d = 1 (from core)', '%d = 0 or > 1 (from core)', 2, true);
		$expected = '%d = 0 or > 1 (from core translated)';
		$this->assertEqual($result, $expected);

		ob_start();
			__n('%d = 1 (from core)', '%d = 0 or > 1 (from core)', 2);
		$result = ob_get_clean();
		$expected = '%d = 0 or > 1 (from core translated)';
		$this->assertEqual($result, $expected);
	}
/**
 * test __d()
 *
 * @access public
 * @return void
 */
	function test__d() {
		Configure::write('Config.language', 'rule_1_po');

		$result = __d('default', 'Plural Rule 1', true);
		$expected = 'Plural Rule 1 (translated)';
		$this->assertEqual($result, $expected);

		$result = __d('core', 'Plural Rule 1', true);
		$expected = 'Plural Rule 1';
		$this->assertEqual($result, $expected);

		$result = __d('core', 'Plural Rule 1 (from core)', true);
		$expected = 'Plural Rule 1 (from core translated)';
		$this->assertEqual($result, $expected);

		ob_start();
			__d('core', 'Plural Rule 1 (from core)');
		$result = ob_get_clean();
		$expected = 'Plural Rule 1 (from core translated)';
		$this->assertEqual($result, $expected);
	}
/**
 * test __dn()
 *
 * @access public
 * @return void
 */
	function test__dn() {
		Configure::write('Config.language', 'rule_1_po');

		$result = __dn('default', '%d = 1', '%d = 0 or > 1', 0, true);
		$expected = '%d = 0 or > 1 (translated)';
		$this->assertEqual($result, $expected);

		$result = __dn('core', '%d = 1', '%d = 0 or > 1', 0, true);
		$expected = '%d = 0 or > 1';
		$this->assertEqual($result, $expected);

		$result = __dn('core', '%d = 1 (from core)', '%d = 0 or > 1 (from core)', 0, true);
		$expected = '%d = 0 or > 1 (from core translated)';
		$this->assertEqual($result, $expected);

		$result = __dn('default', '%d = 1', '%d = 0 or > 1', 1, true);
		$expected = '%d = 1 (translated)';
		$this->assertEqual($result, $expected);

		ob_start();
			__dn('core', '%d = 1 (from core)', '%d = 0 or > 1 (from core)', 2);
		$result = ob_get_clean();
		$expected = '%d = 0 or > 1 (from core translated)';
		$this->assertEqual($result, $expected);
	}
/**
 * test __c()
 *
 * @access public
 * @return void
 */
	function test__c() {
		Configure::write('Config.language', 'rule_1_po');

		$result = __c('Plural Rule 1', 5, true);
		$expected = 'Plural Rule 1 (translated)';
		$this->assertEqual($result, $expected);

		$result = __c('Plural Rule 1 (from core)', 5, true);
		$expected = 'Plural Rule 1 (from core translated)';
		$this->assertEqual($result, $expected);

		ob_start();
			__c('Plural Rule 1 (from core)', 5);
		$result = ob_get_clean();
		$expected = 'Plural Rule 1 (from core translated)';
		$this->assertEqual($result, $expected);
	}
/**
 * test __dc()
 *
 * @access public
 * @return void
 */
	function test__dc() {
		Configure::write('Config.language', 'rule_1_po');

		$result = __dc('default', 'Plural Rule 1', 5, true);
		$expected = 'Plural Rule 1 (translated)';
		$this->assertEqual($result, $expected);

		$result = __dc('default', 'Plural Rule 1 (from core)', 5, true);
		$expected = 'Plural Rule 1 (from core translated)';
		$this->assertEqual($result, $expected);

		$result = __dc('core', 'Plural Rule 1', 5, true);
		$expected = 'Plural Rule 1';
		$this->assertEqual($result, $expected);

		$result = __dc('core', 'Plural Rule 1 (from core)', 5, true);
		$expected = 'Plural Rule 1 (from core translated)';
		$this->assertEqual($result, $expected);

		ob_start();
			__dc('default', 'Plural Rule 1 (from core)', 5);
		$result = ob_get_clean();
		$expected = 'Plural Rule 1 (from core translated)';
		$this->assertEqual($result, $expected);
	}
/**
 * test __dcn()
 *
 * @access public
 * @return void
 */
	function test__dcn() {
		Configure::write('Config.language', 'rule_1_po');

		$result = __dcn('default', '%d = 1', '%d = 0 or > 1', 0, 5, true);
		$expected = '%d = 0 or > 1 (translated)';
		$this->assertEqual($result, $expected);

		$result = __dcn('default', '%d = 1 (from core)', '%d = 0 or > 1 (from core)', 1, 5, true);
		$expected = '%d = 1 (from core translated)';
		$this->assertEqual($result, $expected);

		$result = __dcn('core', '%d = 1', '%d = 0 or > 1', 0, 5, true);
		$expected = '%d = 0 or > 1';
		$this->assertEqual($result, $expected);

		ob_start();
			__dcn('default', '%d = 1 (from core)', '%d = 0 or > 1 (from core)', 1, 5);
		$result = ob_get_clean();
		$expected = '%d = 1 (from core translated)';
		$this->assertEqual($result, $expected);
	}
/**
 * test LogError()
 *
 * @access public
 * @return void
 */
	function testLogError() {
		@unlink(LOGS . 'error.log');

		LogError('Testing LogError() basic function');
		LogError("Testing with\nmulti-line\nstring");

		$result = file_get_contents(LOGS . 'error.log');
		$this->assertPattern('/Error: Testing LogError\(\) basic function/', $result);
		$this->assertNoPattern("/Error: Testing with\nmulti-line\nstring/", $result);
		$this->assertPattern('/Error: Testing with multi-line string/', $result);
	}
/**
 * test fileExistsInPath()
 *
 * @access public
 * @return void
 */
	function testFileExistsInPath() {
		$this->skipUnless(function_exists('ini_set'), '%s ini_set function not available');

		$_includePath = ini_get('include_path');

		$path = TMP . 'basics_test';
		$folder1 = $path . DS . 'folder1';
		$folder2 = $path . DS . 'folder2';
		$file1 = $path . DS . 'file1.php';
		$file2 = $folder1 . DS . 'file2.php';
		$file3 = $folder1 . DS . 'file3.php';
		$file4 = $folder2 . DS . 'file4.php';

		new Folder($path, true);
		new Folder($folder1, true);
		new Folder($folder2, true);
		touch($file1);
		touch($file2);
		touch($file3);
		touch($file4);

		ini_set('include_path', $path . PATH_SEPARATOR . $folder1);

		$this->assertEqual(fileExistsInPath('file1.php'), $file1);
		$this->assertEqual(fileExistsInPath('file2.php'), $file2);
		$this->assertEqual(fileExistsInPath('folder1' . DS . 'file2.php'), $file2);
		$this->assertEqual(fileExistsInPath($file2), $file2);
		$this->assertEqual(fileExistsInPath('file3.php'), $file3);
		$this->assertEqual(fileExistsInPath($file4), $file4);

		$this->assertFalse(fileExistsInPath('file1'));
		$this->assertFalse(fileExistsInPath('file4.php'));

		$Folder = new Folder($path);
		$Folder->delete();

		ini_set('include_path', $_includePath);
	}
/**
 * test convertSlash()
 *
 * @access public
 * @return void
 */
	function testConvertSlash() {
		$result = convertSlash('\path\to\location\\');
		$expected = '\path\to\location\\';
		$this->assertEqual($result, $expected);

		$result = convertSlash('/path/to/location/');
		$expected = 'path_to_location';
		$this->assertEqual($result, $expected);
	}
/**
 * test debug()
 *
 * @access public
 * @return void
 */
	function testDebug() {
		ob_start();
			debug('this-is-a-test');
		$result = ob_get_clean();
		$pattern = '/.*\>(cake(\/|\\\)tests(\/|\\\)cases(\/|\\\)basics\.test\.php|';
		$pattern .= preg_quote(substr(__FILE__, 1), '/') . ')';
		$pattern .= '.*line.*' . (__LINE__ - 4) . '.*this-is-a-test.*/s';
		$this->assertPattern($pattern, $result);

		ob_start();
			debug('<div>this-is-a-test</div>', true);
		$result = ob_get_clean();
		$pattern = '/.*\>(cake(\/|\\\)tests(\/|\\\)cases(\/|\\\)basics\.test\.php|';
		$pattern .= preg_quote(substr(__FILE__, 1), '/') . ')';
		$pattern .=	'.*line.*' . (__LINE__ - 4) . '.*&lt;div&gt;this-is-a-test&lt;\/div&gt;.*/s';
		$this->assertPattern($pattern, $result);
	}
/**
 * test pr()
 *
 * @access public
 * @return void
 */
	function testPr() {
		ob_start();
			pr('this is a test');
		$result = ob_get_clean();
		$expected = "<pre>this is a test</pre>";
		$this->assertEqual($result, $expected);

		ob_start();
			pr(array('this' => 'is', 'a' => 'test'));
		$result = ob_get_clean();
		$expected = "<pre>Array\n(\n    [this] => is\n    [a] => test\n)\n</pre>";
		$this->assertEqual($result, $expected);
	}
/**
 * test params()
 *
 * @access public
 * @return void
 */
	function testParams() {
		$this->assertNull(params('weekend'));
		$this->assertNull(params(array()));
		$this->assertEqual(params(array('weekend')), array('weekend'));

		$nested = array(array('weekend'));
		$this->assertEqual(params($nested), array('weekend'));

		$multiple = array(array('weekend'), 'jean-luc', 'godard');
		$this->assertEqual(params($multiple), $multiple);
	}
/**
 * test stripslashes_deep()
 *
 * @access public
 * @return void
 */
	function testStripslashesDeep() {
		$this->skipIf(ini_get('magic_quotes_sybase') === '1', '%s magic_quotes_sybase is on');

		$this->assertEqual(stripslashes_deep("tes\'t"), "tes't");
		$this->assertEqual(stripslashes_deep('tes\\' . chr(0) .'t'), 'tes' . chr(0) .'t');
		$this->assertEqual(stripslashes_deep('tes\"t'), 'tes"t');
		$this->assertEqual(stripslashes_deep("tes\'t"), "tes't");
		$this->assertEqual(stripslashes_deep('te\\st'), 'test');

		$nested = array(
			'a' => "tes\'t",
			'b' => 'tes\\' . chr(0) .'t',
			'c' => array(
				'd' => 'tes\"t',
				'e' => "te\'s\'t",
				array('f' => "tes\'t")
				),
			'g' => 'te\\st'
			);
		$expected = array(
			'a' => "tes't",
			'b' => 'tes' . chr(0) .'t',
			'c' => array(
				'd' => 'tes"t',
				'e' => "te's't",
				array('f' => "tes't")
				),
			'g' => 'test'
			);
		$this->assertEqual(stripslashes_deep($nested), $expected);
	}
/**
 * test stripslashes_deep() with magic_quotes_sybase on
 *
 * @access public
 * @return void
 */
	function testStripslashesDeepSybase() {
		$this->skipUnless(ini_get('magic_quotes_sybase') === '1', '%s magic_quotes_sybase is off');

		$this->assertEqual(stripslashes_deep("tes\'t"), "tes\'t");

		$nested = array(
			'a' => "tes't",
			'b' => "tes''t",
			'c' => array(
				'd' => "tes'''t",
				'e' => "tes''''t",
				array('f' => "tes''t")
				),
			'g' => "te'''''st"
			);
		$expected = array(
			'a' => "tes't",
			'b' => "tes't",
			'c' => array(
				'd' => "tes''t",
				'e' => "tes''t",
				array('f' => "tes't")
				),
			'g' => "te'''st"
			);
		$this->assertEqual(stripslashes_deep($nested), $expected);
	}
/**
 * test ife()
 *
 * @access public
 * @return void
 */
	function testIfe() {
		$this->assertEqual(ife(true, 'a', 'b'), 'a');
		$this->assertEqual(ife(' ', 'a', 'b'), 'a');
		$this->assertEqual(ife('test', 'a', 'b'), 'a');
		$this->assertEqual(ife(23, 'a', 'b'), 'a');
		$this->assertEqual(ife(array('t' => 'est'), 'a', 'b'), 'a');

		$this->assertEqual(ife(false, 'a', 'b'), 'b');
		$this->assertEqual(ife(null, 'a', 'b'), 'b');
		$this->assertEqual(ife('', 'a', 'b'), 'b');
		$this->assertEqual(ife(0, 'a', 'b'), 'b');
		$this->assertEqual(ife(array(), 'a', 'b'), 'b');
	}
}
?><|MERGE_RESOLUTION|>--- conflicted
+++ resolved
@@ -131,11 +131,7 @@
  * @return void
  */
 	function testUses() {
-<<<<<<< HEAD
-		$this->skipIf(class_exists('Security') || class_exists('Sanitize'), 'Security and/or Sanitize class already loaded');
-=======
 		$this->skipIf(class_exists('Security') || class_exists('Sanitize'), '%s Security and/or Sanitize class already loaded');
->>>>>>> 8db4fe68
 
 		$this->assertFalse(class_exists('Security'));
 		$this->assertFalse(class_exists('Sanitize'));
