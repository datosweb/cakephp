--- conflicted
+++ resolved
@@ -26,11 +26,6 @@
  * @license       http://www.opensource.org/licenses/opengroup.php The Open Group Test Suite License
  */
 require_once dirname(__FILE__) . DS . 'model.test.php';
-<<<<<<< HEAD
-require_once dirname(__FILE__) . DS . 'model_write.test.php';
-
-=======
->>>>>>> 793c6ec0
 /**
  * ModelWriteTest
  *
