--- conflicted
+++ resolved
@@ -5,20 +5,12 @@
  * PHP versions 4 and 5
  *
  * CakePHP(tm) Tests <https://trac.cakephp.org/wiki/Developement/TestSuite>
-<<<<<<< HEAD
- * Copyright 2005-2009, Cake Software Foundation, Inc. (http://cakefoundation.org)
-=======
  * Copyright 2005-2010, Cake Software Foundation, Inc. (http://cakefoundation.org)
->>>>>>> 66a89108
  *
  *  Licensed under The Open Group Test Suite License
  *  Redistributions of files must retain the above copyright notice.
  *
-<<<<<<< HEAD
- * @copyright     Copyright 2005-2009, Cake Software Foundation, Inc. (http://cakefoundation.org)
-=======
  * @copyright     Copyright 2005-2010, Cake Software Foundation, Inc. (http://cakefoundation.org)
->>>>>>> 66a89108
  * @link          https://trac.cakephp.org/wiki/Developement/TestSuite CakePHP(tm) Tests
  * @package       cake
  * @subpackage    cake.tests.cases.libs
@@ -469,16 +461,11 @@
 		$cacheDisable = Configure::read('Cache.disable');
 		Configure::write('Cache.disable', false);
 
-<<<<<<< HEAD
 		App::build(array(
 			'models' => array(TEST_CAKE_CORE_INCLUDE_PATH . 'tests' . DS . 'test_app' . DS . 'models' . DS),
+			'plugins' => array(TEST_CAKE_CORE_INCLUDE_PATH . 'tests' . DS . 'test_app' . DS . 'plugins'. DS),
 			'behaviors' => array(TEST_CAKE_CORE_INCLUDE_PATH . 'tests' . DS . 'test_app' . DS . 'models'. DS . 'behaviors' . DS),
 		), true);
-=======
-		Configure::write('modelPaths', array(TEST_CAKE_CORE_INCLUDE_PATH . 'tests' . DS . 'test_app' . DS . 'models'. DS));
-		Configure::write('pluginPaths', array(TEST_CAKE_CORE_INCLUDE_PATH . 'tests' . DS . 'test_app' . DS . 'plugins'. DS));
-		Configure::write('behaviorPaths', array(TEST_CAKE_CORE_INCLUDE_PATH . 'tests' . DS . 'test_app' . DS . 'models'. DS . 'behaviors' . DS));
->>>>>>> 66a89108
 
 		$this->assertFalse(class_exists('PersisterOneBehaviorBehavior'));
 		$this->assertFalse(class_exists('PersisterTwoBehaviorBehavior'));
