<?php
/**
 * CakeTestFixture file
 *
 * PHP versions 4 and 5
 *
 * CakePHP(tm) Tests <http://book.cakephp.org/view/1196/Testing>
 * Copyright 2005-2010, Cake Software Foundation, Inc. (http://cakefoundation.org)
 *
 *  Licensed under The Open Group Test Suite License
 *  Redistributions of files must retain the above copyright notice.
 *
 * @copyright     Copyright 2005-2010, Cake Software Foundation, Inc. (http://cakefoundation.org)
 * @link          http://book.cakephp.org/view/1196/Testing CakePHP(tm) Tests
 * @package       cake
 * @subpackage    cake.cake.tests.libs
 * @since         CakePHP(tm) v 1.2.0.4667
 * @license       http://www.opensource.org/licenses/opengroup.php The Open Group Test Suite License
 */
App::import('Datasource', 'DboSource', false);

/**
 * CakeTestFixtureTestFixture class
 *
 * @package       cake
 * @subpackage    cake.cake.tests.cases.libs
 */
class CakeTestFixtureTestFixture extends CakeTestFixture {

/**
 * name Property
 *
 * @var string
 */
	public $name = 'FixtureTest';

/**
 * table property
 *
 * @var string
 */
	public $table = 'fixture_tests';

/**
 * Fields array
 *
 * @var array
 */
	public $fields = array(
		'id' => array('type' => 'integer',  'key' => 'primary'),
		'name' => array('type' => 'string', 'length' => '255'),
		'created' => array('type' => 'datetime')
	);

/**
 * Records property
 *
 * @var array
 */
	public $records = array(
		array('name' => 'Gandalf', 'created' => '2009-04-28 19:20:00'),
		array('name' => 'Captain Picard', 'created' => '2009-04-28 19:20:00'),
		array('name' => 'Chewbacca', 'created' => '2009-04-28 19:20:00')
	);
}

/**
 * CakeTestFixtureImportFixture class
 *
 * @package       cake
 * @subpackage    cake.cake.tests.cases.libs
 */
class CakeTestFixtureImportFixture extends CakeTestFixture {

/**
 * Name property
 *
 * @var string
 */
	public $name = 'ImportFixture';

/**
 * Import property
 *
 * @var mixed
 */
	public $import = array('table' => 'fixture_tests', 'connection' => 'fixture_test_suite');
}

/**
 * CakeTestFixtureDefaultImportFixture class
 *
 * @package       cake
 * @subpackage    cake.cake.tests.cases.libs
 */
class CakeTestFixtureDefaultImportFixture extends CakeTestFixture {

/**
 * Name property
 *
 * @var string
 */
	public $name = 'ImportFixture';
}

/**
 * FixtureImportTestModel class
 *
 * @package       default
 * @subpackage    cake.cake.tests.cases.libs.
 */
class FixtureImportTestModel extends Model {
	public $name = 'FixtureImport';
	public $useTable = 'fixture_tests';
	public $useDbConfig = 'test';
}
<<<<<<< HEAD

class FixturePrefixTest extends Model {
	public $name = 'FixturePrefix';
	public $useTable = '_tests';
	public $tablePrefix = 'fixture';
	public $useDbConfig = 'test_suite';
}

Mock::generate('DboSource', 'FixtureMockDboSource');
=======
>>>>>>> 16b7d3b1

/**
 * Test case for CakeTestFixture
 *
 * @package       cake
 * @subpackage    cake.cake.tests.cases.libs
 */
class CakeTestFixtureTest extends CakeTestCase {

/**
 * setUp method
 *
 * @access public
 * @return void
 */
	function setUp() {
		$this->criticDb = $this->getMock('DboSource');
		$this->criticDb->fullDebug = true;
	}

/**
 * tearDown
 *
 * @access public
 * @return void
 */
	function tearDown() {
		unset($this->criticDb);
	}

/**
 * testInit
 *
 * @access public
 * @return void
 */
	function testInit() {
		$Fixture = new CakeTestFixtureTestFixture();
		unset($Fixture->table);
		$Fixture->init();
		$this->assertEqual($Fixture->table, 'fixture_tests');
		$this->assertEqual($Fixture->primaryKey, 'id');

		$Fixture = new CakeTestFixtureTestFixture();
		$Fixture->primaryKey = 'my_random_key';
		$Fixture->init();
		$this->assertEqual($Fixture->primaryKey, 'my_random_key');
	}

<<<<<<< HEAD
/**
 * test that init() correctly sets the fixture table when the connection or model have prefixes defined.
 *
 * @return void
 */
	function testInitDbPrefix() {
		$this->_initDb();
		$Source =& new CakeTestFixtureTestFixture();
		$Source->create($this->db);
		$Source->insert($this->db);
=======
		$db = ConnectionManager::getDataSource('test');
		$Source = new CakeTestFixtureTestFixture();
		$Source->drop($db);
		$Source->create($db);
		$Source->insert($db);
>>>>>>> 16b7d3b1

		$Fixture = new CakeTestFixtureTestFixture();
		$expected = array('id', 'name', 'created');
		$this->assertEqual(array_keys($Fixture->fields), $expected);

		$config = $db->config;
		$config['prefix'] = 'fixture_test_suite_';
		ConnectionManager::create('fixture_test_suite', $config);

		$Fixture->fields = $Fixture->records = null;
		$Fixture->import = array('table' => 'fixture_tests', 'connection' => 'test', 'records' => true);
		$Fixture->init();
		$this->assertEqual(count($Fixture->records), count($Source->records));
		$Fixture->create(ConnectionManager::getDataSource('fixture_test_suite'));

		$Fixture2 = new CakeTestFixtureImportFixture();
		$Fixture2->fields = $Fixture->records = null;
		$Fixture2->import = array('model' => 'FixtureImportTestModel', 'connection' => 'fixture_test_suite');
		$Fixture2->init();
		$this->assertEqual(array_keys($Fixture2->fields), array('id', 'name', 'created'));

		$keys = array_flip(ClassRegistry::keys());
		$this->assertFalse(array_key_exists('fixtureimporttestmodel', $keys));

		$Fixture->drop(ConnectionManager::getDataSource('fixture_test_suite'));
		$Source->drop($db);
	}

/**
 * test init with a model that has a tablePrefix declared.
 *
 * @return void
 */
	function testInitModelTablePrefix() {
		$this->_initDb();
		$Source =& new CakeTestFixtureTestFixture();
		$Source->create($this->db);
		$Source->insert($this->db);

		$Fixture =& new CakeTestFixtureImportFixture();
		unset($Fixture->table);
		$Fixture->fields = $Fixture->records = null;
		$Fixture->import = array('model' => 'FixturePrefixTest', 'connection' => 'test_suite', 'records' => false);
		$Fixture->init();
		$this->assertEqual($Fixture->table, 'fixture_tests');

		$keys = array_flip(ClassRegistry::keys());
		$this->assertFalse(array_key_exists('fixtureimporttestmodel', $keys));

		$Source->drop($this->db);
	}

/**
 * testImport
 *
 * @access public
 * @return void
 */
	function testImport() {
		

		$defaultDb = ConnectionManager::getDataSource('default');
		$testSuiteDb = ConnectionManager::getDataSource('test');
		$defaultConfig = $defaultDb->config;
		$testSuiteConfig = $testSuiteDb->config;
		ConnectionManager::create('new_test_suite', array_merge($testSuiteConfig, array('prefix' => 'new_' . $testSuiteConfig['prefix'])));
		$newTestSuiteDb = ConnectionManager::getDataSource('new_test_suite');

		$Source = new CakeTestFixtureTestFixture();
		$Source->create($newTestSuiteDb);
		$Source->insert($newTestSuiteDb);

		$defaultDb->config = $newTestSuiteDb->config;

		$Fixture = new CakeTestFixtureDefaultImportFixture();
		$Fixture->fields = $Fixture->records = null;
		$Fixture->import = array('model' => 'FixtureImportTestModel', 'connection' => 'new_test_suite');
		$Fixture->init();
		$this->assertEqual(array_keys($Fixture->fields), array('id', 'name', 'created'));

		$defaultDb->config = $defaultConfig;

		$keys = array_flip(ClassRegistry::keys());
		$this->assertFalse(array_key_exists('fixtureimporttestmodel', $keys));

		$Source->drop($newTestSuiteDb);
	}

/**
 * test that importing with records works.  Make sure to try with postgres as its 
 * handling of aliases is a workaround at best.
 *
 * @return void
 */
	function testImportWithRecords() {

		$defaultDb = ConnectionManager::getDataSource('default');
		$testSuiteDb = ConnectionManager::getDataSource('test');
		$defaultConfig = $defaultDb->config;
		$testSuiteConfig = $testSuiteDb->config;
		ConnectionManager::create('new_test_suite', array_merge($testSuiteConfig, array('prefix' => 'new_' . $testSuiteConfig['prefix'])));
		$newTestSuiteDb = ConnectionManager::getDataSource('new_test_suite');

		$Source = new CakeTestFixtureTestFixture();
		$Source->create($newTestSuiteDb);
		$Source->insert($newTestSuiteDb);

		$defaultDb->config = $newTestSuiteDb->config;

		$Fixture = new CakeTestFixtureDefaultImportFixture();
		$Fixture->fields = $Fixture->records = null;
		$Fixture->import = array(
			'model' => 'FixtureImportTestModel', 'connection' => 'new_test_suite', 'records' => true
		);
		$Fixture->init();
		$this->assertEqual(array_keys($Fixture->fields), array('id', 'name', 'created'));
		$this->assertFalse(empty($Fixture->records[0]), 'No records loaded on importing fixture.');
		$this->assertTrue(isset($Fixture->records[0]['name']), 'No name loaded for first record');

		$defaultDb->config = $defaultConfig;

		$Source->drop($newTestSuiteDb);	
	}

/**
 * test create method
 *
 * @access public
 * @return void
 */
	function testCreate() {
		$Fixture = new CakeTestFixtureTestFixture();
		$this->criticDb->expects($this->atLeastOnce())->method('execute');
		$this->criticDb->expects($this->atLeastOnce())->method('createSchema');
		$return = $Fixture->create($this->criticDb);
		$this->assertTrue($this->criticDb->fullDebug);
		$this->assertTrue($return);

		unset($Fixture->fields);
		$return = $Fixture->create($this->criticDb);
		$this->assertFalse($return);
	}

/**
 * test the insert method
 *
 * @access public
 * @return void
 */
	function testInsert() {
		$Fixture = new CakeTestFixtureTestFixture();
		$this->criticDb->expects($this->atLeastOnce())->method('insertMulti')->will($this->returnValue(true));

		$return = $Fixture->insert($this->criticDb);
		$this->assertTrue($this->criticDb->fullDebug);
		$this->assertTrue($return);
	}

/**
 * Test the drop method
 *
 * @access public
 * @return void
 */
	function testDrop() {
		$Fixture = new CakeTestFixtureTestFixture();
		$this->criticDb->expects($this->at(1))->method('execute')->will($this->returnValue(true));
		$this->criticDb->expects($this->at(3))->method('execute')->will($this->returnValue(false));
		$this->criticDb->expects($this->exactly(2))->method('dropSchema');

		$return = $Fixture->drop($this->criticDb);
		$this->assertTrue($this->criticDb->fullDebug);
		$this->assertTrue($return);

		$return = $Fixture->drop($this->criticDb);
		$this->assertFalse($return);
	}

/**
 * Test the truncate method.
 *
 * @access public
 * @return void
 */
	function testTruncate() {
		$Fixture = new CakeTestFixtureTestFixture();
		$this->criticDb->expects($this->atLeastOnce())->method('truncate');
		$Fixture->truncate($this->criticDb);
		$this->assertTrue($this->criticDb->fullDebug);
	}
}<|MERGE_RESOLUTION|>--- conflicted
+++ resolved
@@ -112,9 +112,8 @@
 class FixtureImportTestModel extends Model {
 	public $name = 'FixtureImport';
 	public $useTable = 'fixture_tests';
-	public $useDbConfig = 'test';
-}
-<<<<<<< HEAD
+	public $useDbConfig = 'test_suite';
+}
 
 class FixturePrefixTest extends Model {
 	public $name = 'FixturePrefix';
@@ -123,10 +122,6 @@
 	public $useDbConfig = 'test_suite';
 }
 
-Mock::generate('DboSource', 'FixtureMockDboSource');
-=======
->>>>>>> 16b7d3b1
-
 /**
  * Test case for CakeTestFixture
  *
@@ -144,6 +139,12 @@
 	function setUp() {
 		$this->criticDb = $this->getMock('DboSource');
 		$this->criticDb->fullDebug = true;
+		
+		$dbs = ConnectionManager::enumConnectionObjects();
+		if (!isset($dbs['test_suite'])) {
+			$db = ConnectionManager::getDatasource('test');
+			ConnectionManager::create('test_suite', $db->config);
+		}
 	}
 
 /**
@@ -175,24 +176,18 @@
 		$this->assertEqual($Fixture->primaryKey, 'my_random_key');
 	}
 
-<<<<<<< HEAD
+
 /**
  * test that init() correctly sets the fixture table when the connection or model have prefixes defined.
  *
  * @return void
  */
 	function testInitDbPrefix() {
-		$this->_initDb();
-		$Source =& new CakeTestFixtureTestFixture();
-		$Source->create($this->db);
-		$Source->insert($this->db);
-=======
-		$db = ConnectionManager::getDataSource('test');
+		$db = ConnectionManager::getDataSource('test_suite');
 		$Source = new CakeTestFixtureTestFixture();
 		$Source->drop($db);
 		$Source->create($db);
 		$Source->insert($db);
->>>>>>> 16b7d3b1
 
 		$Fixture = new CakeTestFixtureTestFixture();
 		$expected = array('id', 'name', 'created');
@@ -203,7 +198,7 @@
 		ConnectionManager::create('fixture_test_suite', $config);
 
 		$Fixture->fields = $Fixture->records = null;
-		$Fixture->import = array('table' => 'fixture_tests', 'connection' => 'test', 'records' => true);
+		$Fixture->import = array('table' => 'fixture_tests', 'connection' => 'test_suite', 'records' => true);
 		$Fixture->init();
 		$this->assertEqual(count($Fixture->records), count($Source->records));
 		$Fixture->create(ConnectionManager::getDataSource('fixture_test_suite'));
@@ -227,12 +222,13 @@
  * @return void
  */
 	function testInitModelTablePrefix() {
-		$this->_initDb();
+		$db = ConnectionManager::getDataSource('test_suite');
+
 		$Source =& new CakeTestFixtureTestFixture();
-		$Source->create($this->db);
-		$Source->insert($this->db);
-
-		$Fixture =& new CakeTestFixtureImportFixture();
+		$Source->create($db);
+		$Source->insert($db);
+
+		$Fixture =& new CakeTestFixtureTestFixture();
 		unset($Fixture->table);
 		$Fixture->fields = $Fixture->records = null;
 		$Fixture->import = array('model' => 'FixturePrefixTest', 'connection' => 'test_suite', 'records' => false);
@@ -242,7 +238,7 @@
 		$keys = array_flip(ClassRegistry::keys());
 		$this->assertFalse(array_key_exists('fixtureimporttestmodel', $keys));
 
-		$Source->drop($this->db);
+		$Source->drop($db);
 	}
 
 /**
@@ -252,10 +248,8 @@
  * @return void
  */
 	function testImport() {
-		
-
 		$defaultDb = ConnectionManager::getDataSource('default');
-		$testSuiteDb = ConnectionManager::getDataSource('test');
+		$testSuiteDb = ConnectionManager::getDataSource('test_suite');
 		$defaultConfig = $defaultDb->config;
 		$testSuiteConfig = $testSuiteDb->config;
 		ConnectionManager::create('new_test_suite', array_merge($testSuiteConfig, array('prefix' => 'new_' . $testSuiteConfig['prefix'])));
@@ -290,7 +284,7 @@
 	function testImportWithRecords() {
 
 		$defaultDb = ConnectionManager::getDataSource('default');
-		$testSuiteDb = ConnectionManager::getDataSource('test');
+		$testSuiteDb = ConnectionManager::getDataSource('test_suite');
 		$defaultConfig = $defaultDb->config;
 		$testSuiteConfig = $testSuiteDb->config;
 		ConnectionManager::create('new_test_suite', array_merge($testSuiteConfig, array('prefix' => 'new_' . $testSuiteConfig['prefix'])));
