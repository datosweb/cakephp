<?php
/**
 * AuthComponentTest file
 *
 * PHP versions 4 and 5
 *
 * CakePHP(tm) Tests <http://book.cakephp.org/view/1196/Testing>
 * Copyright 2005-2010, Cake Software Foundation, Inc. (http://cakefoundation.org)
 *
 *  Licensed under The Open Group Test Suite License
 *  Redistributions of files must retain the above copyright notice.
 *
 * @copyright     Copyright 2005-2010, Cake Software Foundation, Inc. (http://cakefoundation.org)
 * @link          http://book.cakephp.org/view/1196/Testing CakePHP(tm) Tests
 * @package       cake
 * @subpackage    cake.cake.tests.cases.libs.controller.components
 * @since         CakePHP(tm) v 1.2.0.5347
 * @license       http://www.opensource.org/licenses/opengroup.php The Open Group Test Suite License
 */
App::import('Component', array('Auth', 'Acl'));
App::import('Model', 'DbAcl');
App::import('Core', 'Xml');

/**
* TestAuthComponent class
*
* @package       cake
* @subpackage    cake.tests.cases.libs.controller.components
*/
class TestAuthComponent extends AuthComponent {

/**
 * testStop property
 *
 * @var bool false
 * @access public
 */
	public $testStop = false;

/**
 * Sets default login state
 *
 * @var bool true
 * @access protected
 */
	protected $_loggedIn = true;

/**
 * stop method
 *
 * @access public
 * @return void
 */
	function _stop() {
		$this->testStop = true;
	}
}

/**
* AuthUser class
*
* @package       cake
* @subpackage    cake.tests.cases.libs.controller.components
*/
class AuthUser extends CakeTestModel {

/**
 * name property
 *
 * @var string 'AuthUser'
 * @access public
 */
	public $name = 'AuthUser';

/**
 * useDbConfig property
 *
 * @var string 'test_suite'
 * @access public
 */
	public $useDbConfig = 'test_suite';

/**
 * parentNode method
 *
 * @access public
 * @return void
 */
	function parentNode() {
		return true;
	}

/**
 * bindNode method
 *
 * @param mixed $object
 * @access public
 * @return void
 */
	function bindNode($object) {
		return 'Roles/Admin';
	}

/**
 * isAuthorized method
 *
 * @param mixed $user
 * @param mixed $controller
 * @param mixed $action
 * @access public
 * @return void
 */
	function isAuthorized($user, $controller = null, $action = null) {
		if (!empty($user)) {
			return true;
		}
		return false;
	}
}

/**
 * AuthUserCustomField class
 *
 * @package       cake
 * @subpackage    cake.tests.cases.libs.controller.components
 */
class AuthUserCustomField extends AuthUser {

/**
 * name property
 *
 * @var string 'AuthUser'
 * @access public
 */
	public $name = 'AuthUserCustomField';
}

/**
* UuidUser class
*
* @package       cake
* @subpackage    cake.tests.cases.libs.controller.components
*/
class UuidUser extends CakeTestModel {

/**
 * name property
 *
 * @var string 'AuthUser'
 * @access public
 */
	public $name = 'UuidUser';

/**
 * useDbConfig property
 *
 * @var string 'test_suite'
 * @access public
 */
	public $useDbConfig = 'test_suite';

/**
 * useTable property
 *
 * @var string 'uuid'
 * @access public
 */
	public $useTable = 'uuids';

/**
 * parentNode method
 *
 * @access public
 * @return void
 */
	function parentNode() {
		return true;
	}

/**
 * bindNode method
 *
 * @param mixed $object
 * @access public
 * @return void
 */
	function bindNode($object) {
		return 'Roles/Admin';
	}

/**
 * isAuthorized method
 *
 * @param mixed $user
 * @param mixed $controller
 * @param mixed $action
 * @access public
 * @return void
 */
	function isAuthorized($user, $controller = null, $action = null) {
		if (!empty($user)) {
			return true;
		}
		return false;
	}
}

/**
* AuthTestController class
*
* @package       cake
* @subpackage    cake.tests.cases.libs.controller.components
*/
class AuthTestController extends Controller {

/**
 * name property
 *
 * @var string 'AuthTest'
 * @access public
 */
	public $name = 'AuthTest';

/**
 * uses property
 *
 * @var array
 * @access public
 */
	public $uses = array('AuthUser');

/**
 * components property
 *
 * @var array
 * @access public
 */
	public $components = array('Session', 'Auth', 'Acl');

/**
 * testUrl property
 *
 * @var mixed null
 * @access public
 */
	public $testUrl = null;

/**
 * construct method
 *
 * @access private
 * @return void
 */
	function __construct($request) {
		$request->addParams(Router::parse('/auth_test'));
		$request->here = '/auth_test';
		$request->webroot = '/';
		Router::setRequestInfo($request);
		parent::__construct($request);
	}

/**
 * beforeFilter method
 *
 * @access public
 * @return void
 */
	function beforeFilter() {
		$this->Auth->userModel = 'AuthUser';
	}

/**
 * login method
 *
 * @access public
 * @return void
 */
	function login() {
	}

/**
 * admin_login method
 *
 * @access public
 * @return void
 */
	function admin_login() {
	}

/**
 * logout method
 *
 * @access public
 * @return void
 */
	function logout() {
		// $this->redirect($this->Auth->logout());
	}

/**
 * add method
 *
 * @access public
 * @return void
 */
	function add() {
		echo "add";
	}

/**
 * add method
 *
 * @access public
 * @return void
 */
	function camelCase() {
		echo "camelCase";
	}

/**
 * redirect method
 *
 * @param mixed $url
 * @param mixed $status
 * @param mixed $exit
 * @access public
 * @return void
 */
	function redirect($url, $status = null, $exit = true) {
		$this->testUrl = Router::url($url);
		return false;
	}

/**
 * isAuthorized method
 *
 * @access public
 * @return void
 */
	function isAuthorized() {
		if (isset($this->request['testControllerAuth'])) {
			return false;
		}
		return true;
	}

/**
 * Mock delete method
 *
 * @param mixed $url
 * @param mixed $status
 * @param mixed $exit
 * @access public
 * @return void
 */
	function delete($id = null) {
		if ($this->TestAuth->testStop !== true && $id !== null) {
			echo 'Deleted Record: ' . var_export($id, true);
		}
	}
}

/**
 * AjaxAuthController class
 *
 * @package       cake
 * @subpackage    cake.tests.cases.libs.controller.components
 */
class AjaxAuthController extends Controller {

/**
 * name property
 *
 * @var string 'AjaxAuth'
 * @access public
 */
	public $name = 'AjaxAuth';

/**
 * components property
 *
 * @var array
 * @access public
 */
	public $components = array('Session', 'TestAuth');

/**
 * uses property
 *
 * @var array
 * @access public
 */
	public $uses = array();

/**
 * testUrl property
 *
 * @var mixed null
 * @access public
 */
	public $testUrl = null;

/**
 * beforeFilter method
 *
 * @access public
 * @return void
 */
	function beforeFilter() {
		$this->TestAuth->ajaxLogin = 'test_element';
		$this->TestAuth->userModel = 'AuthUser';
		$this->TestAuth->RequestHandler->ajaxLayout = 'ajax2';
	}

/**
 * add method
 *
 * @access public
 * @return void
 */
	function add() {
		if ($this->TestAuth->testStop !== true) {
			echo 'Added Record';
		}
	}

/**
 * redirect method
 *
 * @param mixed $url
 * @param mixed $status
 * @param mixed $exit
 * @access public
 * @return void
 */
	function redirect($url, $status = null, $exit = true) {
		$this->testUrl = Router::url($url);
		return false;
	}
}

/**
* AuthTest class
*
* @package       cake
* @subpackage    cake.tests.cases.libs.controller.components
*/
class AuthTest extends CakeTestCase {

/**
 * name property
 *
 * @var string 'Auth'
 * @access public
 */
	public $name = 'Auth';

/**
 * fixtures property
 *
 * @var array
 * @access public
 */
	public $fixtures = array('core.uuid', 'core.auth_user', 'core.auth_user_custom_field', 'core.aro', 'core.aco', 'core.aros_aco', 'core.aco_action');

/**
 * initialized property
 *
 * @var bool false
 * @access public
 */
	public $initialized = false;

/**
 * startTest method
 *
 * @access public
 * @return void
 */
	function setUp() {
		$this->_server = $_SERVER;
		$this->_env = $_ENV;

		$this->_securitySalt = Configure::read('Security.salt');
		$this->_securityCipher = Configure::read('Security.cipherSeed');
		Configure::write('Security.salt', 'YJfIxfs2guVoUubWDYhG93b0qyJfIxfs2guwvniR2G0FgaC9mi');
		Configure::write('Security.cipherSeed', 770011223369876);

		$this->_acl = Configure::read('Acl');
		Configure::write('Acl.database', 'test_suite');
		Configure::write('Acl.classname', 'DbAcl');

<<<<<<< HEAD
		$request = new CakeRequest(null, false);

		$this->Controller = new AuthTestController($request);
=======
		$this->Controller = new AuthTestController();
>>>>>>> a84db718
		$this->Controller->Component->init($this->Controller);
		$this->Controller->Component->initialize($this->Controller);
		$this->Controller->beforeFilter();

		ClassRegistry::addObject('view', new View($this->Controller));

		$this->Controller->Session->delete('Auth');
		$this->Controller->Session->delete('Message.auth');

		Router::reload();

		$this->initialized = true;
	}

/**
 * endTest method
 *
 * @access public
 * @return void
 */
	function tearDown() {
		$_SERVER = $this->_server;
		$_ENV = $this->_env;
		Configure::write('Acl', $this->_acl);
		Configure::write('Security.salt', $this->_securitySalt);
		Configure::write('Security.cipherSeed', $this->_securityCipher);

		$this->Controller->Session->delete('Auth');
		$this->Controller->Session->delete('Message.auth');
		ClassRegistry::flush();
		unset($this->Controller, $this->AuthUser);
	}

/**
 * testNoAuth method
 *
 * @access public
 * @return void
 */
	function testNoAuth() {
		$this->assertFalse($this->Controller->Auth->isAuthorized());
	}

/**
 * testIsErrorOrTests
 *
 * @access public
 * @return void
 */
	function testIsErrorOrTests() {
		$this->Controller->Auth->initialize($this->Controller);

		$this->Controller->name = 'CakeError';
		$this->assertTrue($this->Controller->Auth->startup($this->Controller));

		$this->Controller->name = 'Post';
		$this->Controller->request['action'] = 'thisdoesnotexist';
		$this->assertTrue($this->Controller->Auth->startup($this->Controller));

		$this->Controller->scaffold = null;
		$this->Controller->request['action'] = 'index';
		$this->assertFalse($this->Controller->Auth->startup($this->Controller));
	}

/**
 * testLogin method
 *
 * @access public
 * @return void
 */
	function testLogin() {
		$this->AuthUser = new AuthUser();
		$user['id'] = 1;
		$user['username'] = 'mariano';
		$user['password'] = Security::hash(Configure::read('Security.salt') . 'cake');
		$this->AuthUser->save($user, false);

		$authUser = $this->AuthUser->find();

		$this->Controller->request->data['AuthUser'] = array(
			'username' => $authUser['AuthUser']['username'], 'password' => 'cake'
		);

		$this->Controller->request->addParams(Router::parse('auth_test/login'));
		$this->Controller->request->query['url'] = 'auth_test/login';

		$this->Controller->Auth->initialize($this->Controller);

		$this->Controller->Auth->loginAction = 'auth_test/login';
		$this->Controller->Auth->userModel = 'AuthUser';

		$this->Controller->Auth->startup($this->Controller);
		$user = $this->Controller->Auth->user();
		$expected = array('AuthUser' => array(
			'id' => 1, 'username' => 'mariano', 'created' => '2007-03-17 01:16:23', 'updated' => date('Y-m-d H:i:s')
		));
		$this->assertEqual($user, $expected);
		$this->Controller->Session->delete('Auth');

		$this->Controller->request->data['AuthUser'] = array(
			'username' => 'blah', 'password' => ''
		);

		$this->Controller->Auth->startup($this->Controller);

		$user = $this->Controller->Auth->user();
		$this->assertNull($user);
		$this->Controller->Session->delete('Auth');

		$this->Controller->request->data['AuthUser'] = array(
			'username' => 'now() or 1=1 --', 'password' => ''
		);

		$this->Controller->Auth->startup($this->Controller);

		$user = $this->Controller->Auth->user();
		$this->assertNull($user);
		$this->Controller->Session->delete('Auth');

		$this->Controller->request->data['AuthUser'] = array(
			'username' => 'now() or 1=1 #something', 'password' => ''
		);

		$this->Controller->Auth->startup($this->Controller);

		$user = $this->Controller->Auth->user();
		$this->assertNull($user);
		$this->Controller->Session->delete('Auth');

		$this->Controller->Auth->userModel = 'UuidUser';
		$this->Controller->Auth->login('47c36f9c-bc00-4d17-9626-4e183ca6822b');

		$user = $this->Controller->Auth->user();
		$expected = array('UuidUser' => array(
			'id' => '47c36f9c-bc00-4d17-9626-4e183ca6822b', 'title' => 'Unique record 1', 'count' => 2, 'created' => '2008-03-13 01:16:23', 'updated' => '2008-03-13 01:18:31'
		));
		$this->assertEqual($user, $expected);
		$this->Controller->Session->delete('Auth');
	}

/**
 * test that being redirected to the login page, with no post data does
 * not set the session value.  Saving the session value in this circumstance
 * can cause the user to be redirected to an already public page.
 *
 * @return void
 */
	function testLoginActionNotSettingAuthRedirect() {
		$_referer = $_SERVER['HTTP_REFERER'];
		$_SERVER['HTTP_REFERER'] = '/pages/display/about';

		$this->Controller->data = array();
		$this->Controller->request->addParams(Router::parse('auth_test/login'));
		$this->Controller->request->query['url'] = 'auth_test/login';
		$this->Controller->Session->delete('Auth');

		$this->Controller->Auth->loginRedirect = '/users/dashboard';
		$this->Controller->Auth->loginAction = 'auth_test/login';
		$this->Controller->Auth->userModel = 'AuthUser';

		$this->Controller->Auth->startup($this->Controller);
		$redirect = $this->Controller->Session->read('Auth.redirect');
		$this->assertNull($redirect);
	}

/**
 * testAuthorizeFalse method
 *
 * @access public
 * @return void
 */
	function testAuthorizeFalse() {
		$this->AuthUser = new AuthUser();
		$user = $this->AuthUser->find();
		$this->Controller->Session->write('Auth', $user);
		$this->Controller->Auth->userModel = 'AuthUser';
		$this->Controller->Auth->authorize = false;
		$this->Controller->request->addParams(Router::parse('auth_test/add'));
		$result = $this->Controller->Auth->startup($this->Controller);
		$this->assertTrue($result);

		$this->Controller->Session->delete('Auth');
		$result = $this->Controller->Auth->startup($this->Controller);
		$this->assertFalse($result);
		$this->assertTrue($this->Controller->Session->check('Message.auth'));

		$this->Controller->request->addParams(Router::parse('auth_test/camelCase'));
		$result = $this->Controller->Auth->startup($this->Controller);
		$this->assertFalse($result);
	}

/**
 * testAuthorizeController method
 *
 * @access public
 * @return void
 */
	function testAuthorizeController() {
		$this->AuthUser = new AuthUser();
		$user = $this->AuthUser->find();
		$this->Controller->Session->write('Auth', $user);
		$this->Controller->Auth->userModel = 'AuthUser';
		$this->Controller->Auth->authorize = 'controller';
		$this->Controller->request->addParams(Router::parse('auth_test/add'));
		$result = $this->Controller->Auth->startup($this->Controller);
		$this->assertTrue($result);

		$this->Controller->request['testControllerAuth'] = 1;
		$result = $this->Controller->Auth->startup($this->Controller);
		$this->assertTrue($this->Controller->Session->check('Message.auth'));
		$this->assertFalse($result);

		$this->Controller->Session->delete('Auth');
	}

/**
 * testAuthorizeModel method
 *
 * @access public
 * @return void
 */
	function testAuthorizeModel() {
		$this->AuthUser = new AuthUser();
		$user = $this->AuthUser->find();
		$this->Controller->Session->write('Auth', $user);

		$this->Controller->request['controller'] = 'auth_test';
		$this->Controller->request['action'] = 'add';
		$this->Controller->Auth->userModel = 'AuthUser';
		$this->Controller->Auth->initialize($this->Controller);
		$this->Controller->Auth->authorize = array('model'=>'AuthUser');
		$result = $this->Controller->Auth->startup($this->Controller);
		$this->assertTrue($result);

		$this->Controller->Session->delete('Auth');
		$this->Controller->Auth->startup($this->Controller);
		$this->assertTrue($this->Controller->Session->check('Message.auth'));
		$result = $this->Controller->Auth->isAuthorized();
		$this->assertFalse($result);
	}

/**
 * testAuthorizeCrud method
 *
 * @access public
 * @return void
 */
	function testAuthorizeCrud() {
		$this->AuthUser = new AuthUser();
		$user = $this->AuthUser->find();
		$this->Controller->Session->write('Auth', $user);

		$this->Controller->request['controller'] = 'auth_test';
		$this->Controller->request['action'] = 'add';

		$this->Controller->Acl->name = 'DbAclTest';

		$this->Controller->Acl->Aro->id = null;
		$this->Controller->Acl->Aro->create(array('alias' => 'Roles'));
		$result = $this->Controller->Acl->Aro->save();
		$this->assertFalse(empty($result));

		$parent = $this->Controller->Acl->Aro->id;

		$this->Controller->Acl->Aro->create(array('parent_id' => $parent, 'alias' => 'Admin'));
		$result = $this->Controller->Acl->Aro->save();
		$this->assertFalse(empty($result));

		$parent = $this->Controller->Acl->Aro->id;

		$this->Controller->Acl->Aro->create(array(
			'model' => 'AuthUser', 'parent_id' => $parent, 'foreign_key' => 1, 'alias'=> 'mariano'
		));
		$result = $this->Controller->Acl->Aro->save();
		$this->assertFalse(empty($result));

		$this->Controller->Acl->Aco->create(array('alias' => 'Root'));
		$result = $this->Controller->Acl->Aco->save();
		$this->assertFalse(empty($result));

		$parent = $this->Controller->Acl->Aco->id;

		$this->Controller->Acl->Aco->create(array('parent_id' => $parent, 'alias' => 'AuthTest'));
		$result = $this->Controller->Acl->Aco->save();
		$this->assertFalse(empty($result));

		$this->Controller->Acl->allow('Roles/Admin', 'Root');
		$this->Controller->Acl->allow('Roles/Admin', 'Root/AuthTest');

		$this->Controller->Auth->initialize($this->Controller);

		$this->Controller->Auth->userModel = 'AuthUser';
		$this->Controller->Auth->authorize = 'crud';
		$this->Controller->Auth->actionPath = 'Root/';

		$this->Controller->Auth->startup($this->Controller);
		$this->assertTrue($this->Controller->Auth->isAuthorized());

		$this->Controller->Session->delete('Auth');
		$this->Controller->Auth->startup($this->Controller);
		$this->assertTrue($this->Controller->Session->check('Message.auth'));
	}

/**
 * test authorize = 'actions' setting.
 *
 * @return void
 */
	function testAuthorizeActions() {
		$this->AuthUser = new AuthUser();
		$user = $this->AuthUser->find();
		$this->Controller->Session->write('Auth', $user);
		$this->Controller->request['controller'] = 'auth_test';
		$this->Controller->request['action'] = 'add';

<<<<<<< HEAD
		$this->Controller->Acl = new AuthTestMockAclComponent();
		$this->Controller->Acl->setReturnValue('check', true);
=======
		$this->Controller->Acl = $this->getMock('AclComponent');
		$this->Controller->Acl->expects($this->atLeastOnce())->method('check')->will($this->returnValue(true));
>>>>>>> a84db718

		$this->Controller->Auth->initialize($this->Controller);

		$this->Controller->Auth->userModel = 'AuthUser';
		$this->Controller->Auth->authorize = 'actions';
		$this->Controller->Auth->actionPath = 'Root/';

		$this->Controller->Acl->expects($this->at(0))->method('check')->with($user, 'Root/AuthTest/add');

		$this->Controller->Auth->startup($this->Controller);
		$this->assertTrue($this->Controller->Auth->isAuthorized());
	}

/**
 * Tests that deny always takes precedence over allow
 *
 * @access public
 * @return void
 */
	function testAllowDenyAll() {
		$this->Controller->Auth->initialize($this->Controller);

		$this->Controller->Auth->allow('*');
		$this->Controller->Auth->deny('add', 'camelcase');

		$this->Controller->request['action'] = 'delete';
		$this->assertTrue($this->Controller->Auth->startup($this->Controller));

		$this->Controller->request['action'] = 'add';
		$this->assertFalse($this->Controller->Auth->startup($this->Controller));

		$this->Controller->request['action'] = 'Add';
		$this->assertFalse($this->Controller->Auth->startup($this->Controller));

		$this->Controller->request['action'] = 'camelCase';
		$this->assertFalse($this->Controller->Auth->startup($this->Controller));

		$this->Controller->Auth->allow('*');
		$this->Controller->Auth->deny(array('add', 'camelcase'));

		$this->Controller->request['action'] = 'camelCase';
		$this->assertFalse($this->Controller->Auth->startup($this->Controller));
	}

/**
 * test the action() method
 *
 * @return void
 */
	function testActionMethod() {
		$this->Controller->request['controller'] = 'auth_test';
		$this->Controller->request['action'] = 'add';

		$this->Controller->Auth->initialize($this->Controller);
		$this->Controller->Auth->actionPath = 'ROOT/';

		$result = $this->Controller->Auth->action();
		$this->assertEqual($result, 'ROOT/AuthTest/add');

		$result = $this->Controller->Auth->action(':controller');
		$this->assertEqual($result, 'ROOT/AuthTest');

		$result = $this->Controller->Auth->action(':controller');
		$this->assertEqual($result, 'ROOT/AuthTest');

		$this->Controller->request['plugin'] = 'test_plugin';
		$this->Controller->request['controller'] = 'auth_test';
		$this->Controller->request['action'] = 'add';
		$this->Controller->Auth->initialize($this->Controller);
		$result = $this->Controller->Auth->action();
		$this->assertEqual($result, 'ROOT/TestPlugin/AuthTest/add');
	}

/**
 * test that deny() converts camel case inputs to lowercase.
 *
 * @return void
 */
	function testDenyWithCamelCaseMethods() {
		$this->Controller->Auth->initialize($this->Controller);
		$this->Controller->Auth->allow('*');
		$this->Controller->Auth->deny('add', 'camelCase');

		$url = '/auth_test/camelCase';
		$this->Controller->request->addParams(Router::parse($url));
		$this->Controller->request->query['url'] = Router::normalize($url);

		$this->assertFalse($this->Controller->Auth->startup($this->Controller));
	}

/**
 * test that allow() and allowedActions work with camelCase method names.
 *
 * @return void
 */
	function testAllowedActionsWithCamelCaseMethods() {
		$url = '/auth_test/camelCase';
		$this->Controller->request->addParams(Router::parse($url));
		$this->Controller->request->query['url'] = Router::normalize($url);
		$this->Controller->Auth->initialize($this->Controller);
		$this->Controller->Auth->loginAction = array('controller' => 'AuthTest', 'action' => 'login');
		$this->Controller->Auth->userModel = 'AuthUser';
		$this->Controller->Auth->allow('*');
		$result = $this->Controller->Auth->startup($this->Controller);
		$this->assertTrue($result, 'startup() should return true, as action is allowed. %s');

		$url = '/auth_test/camelCase';
		$this->Controller->request->addParams(Router::parse($url));
		$this->Controller->request->query['url'] = Router::normalize($url);
		$this->Controller->Auth->initialize($this->Controller);
		$this->Controller->Auth->loginAction = array('controller' => 'AuthTest', 'action' => 'login');
		$this->Controller->Auth->userModel = 'AuthUser';
		$this->Controller->Auth->allowedActions = array('delete', 'camelCase', 'add');
		$result = $this->Controller->Auth->startup($this->Controller);
		$this->assertTrue($result, 'startup() should return true, as action is allowed. %s');

		$this->Controller->Auth->allowedActions = array('delete', 'add');
		$result = $this->Controller->Auth->startup($this->Controller);
		$this->assertFalse($result, 'startup() should return false, as action is not allowed. %s');

		$url = '/auth_test/delete';
		$this->Controller->request->addParams(Router::parse($url));
		$this->Controller->request->query['url'] = Router::normalize($url);
		$this->Controller->Auth->initialize($this->Controller);
		$this->Controller->Auth->loginAction = array('controller' => 'AuthTest', 'action' => 'login');
		$this->Controller->Auth->userModel = 'AuthUser';

		$this->Controller->Auth->allow(array('delete', 'add'));
		$result = $this->Controller->Auth->startup($this->Controller);
		$this->assertTrue($result, 'startup() should return true, as action is allowed. %s');
	}

	function testAllowedActionsSetWithAllowMethod() {
		$url = '/auth_test/action_name';
		$this->Controller->request->addParams(Router::parse($url));
		$this->Controller->request->query['url'] = Router::normalize($url);
		$this->Controller->Auth->initialize($this->Controller);
		$this->Controller->Auth->allow('action_name', 'anotherAction');
		$this->assertEqual($this->Controller->Auth->allowedActions, array('action_name', 'anotheraction'));
	}

/**
 * testLoginRedirect method
 *
 * @access public
 * @return void
 */
	function testLoginRedirect() {
		$backup = null;
		if (isset($_SERVER['HTTP_REFERER'])) {
			$backup = $_SERVER['HTTP_REFERER'];
		}
		$_SERVER['HTTP_REFERER'] = false;

		$this->Controller->Session->write('Auth', array(
			'AuthUser' => array('id' => '1', 'username' => 'nate')
		));

		$this->Controller->request->addParams(Router::parse('users/login'));
		$this->Controller->request->query['url'] = 'users/login';
		$this->Controller->Auth->initialize($this->Controller);

		$this->Controller->Auth->userModel = 'AuthUser';
		$this->Controller->Auth->loginRedirect = array(
			'controller' => 'pages', 'action' => 'display', 'welcome'
		);
		$this->Controller->Auth->startup($this->Controller);
		$expected = Router::normalize($this->Controller->Auth->loginRedirect);
		$this->assertEqual($expected, $this->Controller->Auth->redirect());

		$this->Controller->Session->delete('Auth');

		$this->Controller->request->query['url'] = 'admin/';
		$this->Controller->Auth->initialize($this->Controller);
		$this->Controller->Auth->userModel = 'AuthUser';
		$this->Controller->Auth->loginRedirect = null;
		$this->Controller->Auth->startup($this->Controller);
		$expected = Router::normalize('admin/');
		$this->assertTrue($this->Controller->Session->check('Message.auth'));
		$this->assertEqual($expected, $this->Controller->Auth->redirect());

		$this->Controller->Session->delete('Auth');

		//empty referer no session
		$_SERVER['HTTP_REFERER'] = false;
		$_ENV['HTTP_REFERER'] = false;
		putenv('HTTP_REFERER=');
		$url = '/posts/view/1';

		$this->Controller->Session->write('Auth', array(
			'AuthUser' => array('id' => '1', 'username' => 'nate'))
		);
		$this->Controller->testUrl = null;
		$this->Controller->request->addParams(Router::parse($url));
		array_push($this->Controller->methods, 'view', 'edit', 'index');

		$this->Controller->Auth->initialize($this->Controller);
		$this->Controller->Auth->authorize = 'controller';
		$this->Controller->request['testControllerAuth'] = true;

		$this->Controller->Auth->loginAction = array(
			'controller' => 'AuthTest', 'action' => 'login'
		);
		$this->Controller->Auth->userModel = 'AuthUser';
		$this->Controller->Auth->startup($this->Controller);
		$expected = Router::normalize('/');
		$this->assertEqual($expected, $this->Controller->testUrl);


		$this->Controller->Session->delete('Auth');
		$_SERVER['HTTP_REFERER'] = Router::url('/admin', true);

		$this->Controller->Session->write('Auth', array(
			'AuthUser' => array('id'=>'1', 'username' => 'nate')
		));
		$this->Controller->request->query['url'] = 'auth_test/login';
		$this->Controller->Auth->initialize($this->Controller);
		$this->Controller->Auth->loginAction = 'auth_test/login';
		$this->Controller->Auth->userModel = 'AuthUser';
		$this->Controller->Auth->loginRedirect = false;
		$this->Controller->Auth->startup($this->Controller);
		$expected = Router::normalize('/admin');
		$this->assertEqual($expected, $this->Controller->Auth->redirect());

		//Ticket #4750
		//named params
		$this->Controller->Session->delete('Auth');
		$url = '/posts/index/year:2008/month:feb';
		$this->Controller->request->addParams(Router::parse($url));
		$this->Controller->request->query['url'] = Router::normalize($url);
		$this->Controller->Auth->initialize($this->Controller);
		$this->Controller->Auth->loginAction = array('controller' => 'AuthTest', 'action' => 'login');
		$this->Controller->Auth->userModel = 'AuthUser';
		$this->Controller->Auth->startup($this->Controller);
		$expected = Router::normalize('posts/index/year:2008/month:feb');
		$this->assertEqual($expected, $this->Controller->Session->read('Auth.redirect'));

		//passed args
		$this->Controller->Session->delete('Auth');
		$url = '/posts/view/1';
		$this->Controller->request->addParams(Router::parse($url));
		$this->Controller->request->query['url'] = Router::normalize($url);
		$this->Controller->Auth->initialize($this->Controller);
		$this->Controller->Auth->loginAction = array('controller' => 'AuthTest', 'action' => 'login');
		$this->Controller->Auth->userModel = 'AuthUser';
		$this->Controller->Auth->startup($this->Controller);
		$expected = Router::normalize('posts/view/1');
		$this->assertEqual($expected, $this->Controller->Session->read('Auth.redirect'));

        // QueryString parameters
		$_back = $_GET;
		$_GET = array(
			'url' => '/posts/index/29',
			'print' => 'true',
			'refer' => 'menu'
		);
		$this->Controller->Session->delete('Auth');
		$url = '/posts/index/29';
		$this->Controller->request = Dispatcher::parseParams(new CakeRequest($url));
		$this->Controller->Auth->initialize($this->Controller);
		$this->Controller->Auth->loginAction = array('controller' => 'AuthTest', 'action' => 'login');
		$this->Controller->Auth->userModel = 'AuthUser';
		$this->Controller->Auth->startup($this->Controller);
		$expected = Router::normalize('posts/index/29?print=true&refer=menu');
		$this->assertEqual($expected, $this->Controller->Session->read('Auth.redirect'));

		$_GET = array(
			'url' => '/posts/index/29',
			'print' => 'true',
			'refer' => 'menu',
			'ext' => 'html'
		);
		$this->Controller->Session->delete('Auth');
		$url = '/posts/index/29';
		$this->Controller->request = Dispatcher::parseParams(new CakeRequest($url));
		$this->Controller->Auth->initialize($this->Controller);
		$this->Controller->Auth->loginAction = array('controller' => 'AuthTest', 'action' => 'login');
		$this->Controller->Auth->userModel = 'AuthUser';
		$this->Controller->Auth->startup($this->Controller);
		$expected = Router::normalize('posts/index/29?print=true&refer=menu');
		$this->assertEqual($expected, $this->Controller->Session->read('Auth.redirect'));
		$_GET = $_back;

		//external authed action
		$_SERVER['HTTP_REFERER'] = 'http://webmail.example.com/view/message';
		$this->Controller->Session->delete('Auth');
		$url = '/posts/edit/1';
		$this->Controller->request->addParams(Router::parse($url));
		$this->Controller->request->query = array('url' => Router::normalize($url));
		$this->Controller->Auth->initialize($this->Controller);
		$this->Controller->Auth->loginAction = array('controller' => 'AuthTest', 'action' => 'login');
		$this->Controller->Auth->userModel = 'AuthUser';
		$this->Controller->Auth->startup($this->Controller);
		$expected = Router::normalize('/posts/edit/1');
		$this->assertEqual($expected, $this->Controller->Session->read('Auth.redirect'));

		//external direct login link
		$_SERVER['HTTP_REFERER'] = 'http://webmail.example.com/view/message';
		$this->Controller->Session->delete('Auth');
		$url = '/AuthTest/login';
		$this->Controller->request->addParams(Router::parse($url));
		$this->Controller->request->query['url'] = Router::normalize($url);
		$this->Controller->Auth->initialize($this->Controller);
		$this->Controller->Auth->loginAction = array('controller' => 'AuthTest', 'action' => 'login');
		$this->Controller->Auth->userModel = 'AuthUser';
		$this->Controller->Auth->startup($this->Controller);
		$expected = Router::normalize('/');
		$this->assertEqual($expected, $this->Controller->Session->read('Auth.redirect'));

		$_SERVER['HTTP_REFERER'] = $backup;
		$this->Controller->Session->delete('Auth');
	}

/**
 * Ensure that no redirect is performed when a 404 is reached
 * And the user doesn't have a session.
 *
 * @return void
 */
	function testNoRedirectOn404() {
		$this->Controller->Session->delete('Auth');
		$this->Controller->Auth->initialize($this->Controller);
		$this->Controller->request->addParams(Router::parse('auth_test/something_totally_wrong'));
		$result = $this->Controller->Auth->startup($this->Controller);
		$this->assertTrue($result, 'Auth redirected a missing action %s');
	}

/**
 * testEmptyUsernameOrPassword method
 *
 * @access public
 * @return void
 */
	function testEmptyUsernameOrPassword() {
		$this->AuthUser = new AuthUser();
		$user['id'] = 1;
		$user['username'] = 'mariano';
		$user['password'] = Security::hash(Configure::read('Security.salt') . 'cake');
		$this->AuthUser->save($user, false);

		$authUser = $this->AuthUser->find();

		$this->Controller->request->data['AuthUser'] = array(
			'username' => '', 'password' => ''
		);

		$this->Controller->request->addParams(Router::parse('auth_test/login'));
		$this->Controller->request->query['url'] = 'auth_test/login';
		$this->Controller->Auth->initialize($this->Controller);
		$this->Controller->Auth->loginAction = 'auth_test/login';
		$this->Controller->Auth->userModel = 'AuthUser';

		$this->Controller->Auth->startup($this->Controller);
		$user = $this->Controller->Auth->user();
		$this->assertTrue($this->Controller->Session->check('Message.auth'));
		$this->assertEqual($user, false);
		$this->Controller->Session->delete('Auth');
	}

/**
 * testInjection method
 *
 * @access public
 * @return void
 */
	function testInjection() {
		$this->AuthUser = new AuthUser();
		$this->AuthUser->id = 2;
		$this->AuthUser->saveField('password', Security::hash(Configure::read('Security.salt') . 'cake'));

		$this->Controller->request->data['AuthUser'] = array(
			'username' => 'nate', 'password' => 'cake'
		);

		$this->Controller->request->addParams(Router::parse('auth_test/login'));
		$this->Controller->request->query['url'] = 'auth_test/login';
		$this->Controller->Auth->initialize($this->Controller);

		$this->Controller->Auth->loginAction = 'auth_test/login';
		$this->Controller->Auth->userModel = 'AuthUser';
		$this->Controller->Auth->startup($this->Controller);
		$this->assertTrue(is_array($this->Controller->Auth->user()));

		$this->Controller->Session->delete($this->Controller->Auth->sessionKey);

		$this->Controller->data['AuthUser']['username'] = 'nate';
		$this->Controller->data['AuthUser']['password'] = 'cake1';
		$this->Controller->request->query['url'] = 'auth_test/login';
		$this->Controller->Auth->initialize($this->Controller);

		$this->Controller->Auth->loginAction = 'auth_test/login';
		$this->Controller->Auth->userModel = 'AuthUser';
		$this->Controller->Auth->startup($this->Controller);
		$this->assertTrue(is_null($this->Controller->Auth->user()));

		$this->Controller->Session->delete($this->Controller->Auth->sessionKey);

		$this->Controller->data['AuthUser']['username'] = '> n';
		$this->Controller->data['AuthUser']['password'] = 'cake';
		$this->Controller->Auth->initialize($this->Controller);

		$this->Controller->Auth->startup($this->Controller);
		$this->assertTrue(is_null($this->Controller->Auth->user()));

		unset($this->Controller->data['AuthUser']['password']);
		$this->Controller->data['AuthUser']['username'] = "1'1";
		$this->Controller->Auth->initialize($this->Controller);

		$this->Controller->Auth->startup($this->Controller);
		$this->assertTrue(is_null($this->Controller->Auth->user()));

		unset($this->Controller->data['AuthUser']['username']);
		$this->Controller->data['AuthUser']['password'] = "1'1";
		$this->Controller->Auth->initialize($this->Controller);

		$this->Controller->Auth->startup($this->Controller);
		$this->assertTrue(is_null($this->Controller->Auth->user()));
	}

/**
 * test Hashing of passwords
 *
 * @return void
 */
	function testHashPasswords() {
		$this->Controller->Auth->userModel = 'AuthUser';

		$data['AuthUser']['password'] = 'superSecret';
		$data['AuthUser']['username'] = 'superman@dailyplanet.com';
		$return = $this->Controller->Auth->hashPasswords($data);
		$expected = $data;
		$expected['AuthUser']['password'] = Security::hash($expected['AuthUser']['password'], null, true);
		$this->assertEqual($return, $expected);

		$data['Wrong']['password'] = 'superSecret';
		$data['Wrong']['username'] = 'superman@dailyplanet.com';
		$data['AuthUser']['password'] = 'IcantTellYou';
		$return = $this->Controller->Auth->hashPasswords($data);
		$expected = $data;
		$expected['AuthUser']['password'] = Security::hash($expected['AuthUser']['password'], null, true);
		$this->assertEqual($return, $expected);
<<<<<<< HEAD

=======
>>>>>>> a84db718
		$xml = array(
			'User' => array(
				'username' => 'batman@batcave.com',
				'password' => 'bruceWayne',
			)
		);
		$data = new Xml($xml);
		$return = $this->Controller->Auth->hashPasswords($data);
		$expected = $data;
		$this->assertEqual($return, $expected);
	}

/**
 * testCustomRoute method
 *
 * @access public
 * @return void
 */
	function testCustomRoute() {
		Router::reload();
		Router::connect(
			'/:lang/:controller/:action/*',
			array('lang' => null),
			array('lang' => '[a-z]{2,3}')
		);

		$url = '/en/users/login';
		$this->Controller->request->addParams(Router::parse($url));
		Router::setRequestInfo($this->Controller->request);

		$this->AuthUser = new AuthUser();
		$user = array(
			'id' => 1, 'username' => 'felix',
			'password' => Security::hash(Configure::read('Security.salt') . 'cake'
		));
		$user = $this->AuthUser->save($user, false);

		$this->Controller->request->data['AuthUser'] = array('username' => 'felix', 'password' => 'cake');
		$this->Controller->request->query['url'] = substr($url, 1);
		$this->Controller->Auth->initialize($this->Controller);
		$this->Controller->Auth->loginAction = array('lang' => 'en', 'controller' => 'users', 'action' => 'login');
		$this->Controller->Auth->userModel = 'AuthUser';

		$this->Controller->Auth->startup($this->Controller);
		$user = $this->Controller->Auth->user();
		$this->assertTrue(!!$user);

		$this->Controller->Session->delete('Auth');
		Router::reload();
		Router::connect('/', array('controller' => 'people', 'action' => 'login'));
		$url = '/';
		$this->Controller->request->addParams(Router::parse($url));
		Router::setRequestInfo(array($this->Controller->passedArgs, array(
			'base' => null, 'here' => $url, 'webroot' => '/', 'passedArgs' => array(),
			'argSeparator' => ':', 'namedArgs' => array()
		)));
		$this->Controller->request->data['AuthUser'] = array('username' => 'felix', 'password' => 'cake');
		$this->Controller->request->query['url'] = substr($url, 1);
		$this->Controller->Auth->initialize($this->Controller);
		$this->Controller->Auth->loginAction = array('controller' => 'people', 'action' => 'login');
		$this->Controller->Auth->userModel = 'AuthUser';

		$this->Controller->Auth->startup($this->Controller);
		$user = $this->Controller->Auth->user();
		$this->assertTrue(!!$user);
	}

/**
 * testCustomField method
 *
 * @access public
 * @return void
 */
	function testCustomField() {
		Router::reload();

		$this->AuthUserCustomField = new AuthUserCustomField();
		$user = array(
			'id' => 1, 'email' => 'harking@example.com',
			'password' => Security::hash(Configure::read('Security.salt') . 'cake'
		));
		$user = $this->AuthUserCustomField->save($user, false);

		Router::connect('/', array('controller' => 'people', 'action' => 'login'));
		$url = '/';
		$this->Controller->request->addParams(Router::parse($url));
		Router::setRequestInfo($this->Controller->request);
		$this->Controller->request->data['AuthUserCustomField'] = array(
			'email' => 'harking@example.com', 'password' => 'cake'
		);
		$this->Controller->request->query['url'] = substr($url, 1);
		$this->Controller->Auth->initialize($this->Controller);
        $this->Controller->Auth->fields = array('username' => 'email', 'password' => 'password');
		$this->Controller->Auth->loginAction = array('controller' => 'people', 'action' => 'login');
		$this->Controller->Auth->userModel = 'AuthUserCustomField';

		$this->Controller->Auth->startup($this->Controller);
		$user = $this->Controller->Auth->user();
		$this->assertTrue(!!$user);
    }

/**
 * testAdminRoute method
 *
 * @access public
 * @return void
 */
	function testAdminRoute() {
		$prefixes = Configure::read('Routing.prefixes');
		Configure::write('Routing.prefixes', array('admin'));
		Router::reload();

		$url = '/admin/auth_test/add';
		$this->Controller->request->addParams(Router::parse($url));
		$this->Controller->request->query['url'] = ltrim($url, '/');
		$this->Controller->request->base = '';
		Router::setRequestInfo($this->Controller->request);
		$this->Controller->Auth->initialize($this->Controller);

		$this->Controller->Auth->loginAction = array(
			'admin' => true, 'controller' => 'auth_test', 'action' => 'login'
		);
		$this->Controller->Auth->userModel = 'AuthUser';

		$this->Controller->Auth->startup($this->Controller);
		$this->assertEqual($this->Controller->testUrl, '/admin/auth_test/login');

		Configure::write('Routing.prefixes', $prefixes);
	}

/**
 * testPluginModel method
 *
 * @access public
 * @return void
 */
	function testPluginModel() {
		// Adding plugins
		Cache::delete('object_map', '_cake_core_');
		App::build(array(
			'plugins' => array(TEST_CAKE_CORE_INCLUDE_PATH . 'tests' . DS . 'test_app' . DS . 'plugins' . DS),
			'models' => array(TEST_CAKE_CORE_INCLUDE_PATH . 'tests' . DS . 'test_app' . DS . 'models' . DS)
		), true);
		App::objects('plugin', null, false);

		$PluginModel = ClassRegistry::init('TestPlugin.TestPluginAuthUser');
		$user['id'] = 1;
		$user['username'] = 'gwoo';
		$user['password'] = Security::hash(Configure::read('Security.salt') . 'cake');
		$PluginModel->save($user, false);

		$authUser = $PluginModel->find();

		$this->Controller->request->data['TestPluginAuthUser'] = array(
			'username' => $authUser['TestPluginAuthUser']['username'], 'password' => 'cake'
		);

		$this->Controller->request->addParams(Router::parse('auth_test/login'));
		$this->Controller->request->query['url'] = 'auth_test/login';

		$this->Controller->Auth->initialize($this->Controller);

		$this->Controller->Auth->loginAction = 'auth_test/login';
		$this->Controller->Auth->userModel = 'TestPlugin.TestPluginAuthUser';

		$this->Controller->Auth->startup($this->Controller);
		$user = $this->Controller->Auth->user();
		$expected = array('TestPluginAuthUser' => array(
			'id' => 1, 'username' => 'gwoo', 'created' => '2007-03-17 01:16:23', 'updated' => date('Y-m-d H:i:s')
		));
		$this->assertEqual($user, $expected);
		$sessionKey = $this->Controller->Auth->sessionKey;
		$this->assertEqual('Auth.TestPluginAuthUser', $sessionKey);
		
		$this->Controller->Auth->loginAction = null;
		$this->Controller->Auth->__setDefaults();
		$loginAction = $this->Controller->Auth->loginAction;
		$expected = array(
		    'controller'	=> 'test_plugin_auth_users',
		    'action'		=> 'login',
		    'plugin'		=> 'test_plugin'
		);
		$this->assertEqual($loginAction, $expected);

		// Reverting changes
		Cache::delete('object_map', '_cake_core_');
		App::build();
		App::objects('plugin', null, false);
	}

/**
 * testAjaxLogin method
 *
 * @access public
 * @return void
 */
	function testAjaxLogin() {
		App::build(array('views' => array(TEST_CAKE_CORE_INCLUDE_PATH . 'tests' . DS . 'test_app' . DS . 'views'. DS)));
		$_SERVER['HTTP_X_REQUESTED_WITH'] = "XMLHttpRequest";

		if (!class_exists('dispatcher')) {
			require CAKE . 'dispatcher.php';
		}

		ob_start();
		$Dispatcher = new Dispatcher();
		$Dispatcher->dispatch('/ajax_auth/add', array('return' => 1));
		$result = ob_get_clean();
		$this->assertEqual("Ajax!\nthis is the test element", str_replace("\r\n", "\n", $result));
		unset($_SERVER['HTTP_X_REQUESTED_WITH']);
	}

/**
 * testLoginActionRedirect method
 *
 * @access public
 * @return void
 */
	function testLoginActionRedirect() {
		$admin = Configure::read('Routing.prefixes');
		Configure::write('Routing.prefixes', array('admin'));
		Router::reload();

		$url = '/admin/auth_test/login';
		$this->Controller->request->addParams(Router::parse($url));
		$this->Controller->request->query['url'] = ltrim($url, '/');
		Router::setRequestInfo(array(
			array(
				'pass' => array(), 'action' => 'admin_login', 'plugin' => null, 'controller' => 'auth_test',
				'admin' => true, 'url' => array('url' => $this->Controller->request->query['url']),
			),
			array(
				'base' => null, 'here' => $url,
				'webroot' => '/', 'passedArgs' => array(),
			)
		));

		$this->Controller->Auth->initialize($this->Controller);

		$this->Controller->Auth->loginAction = array('admin' => true, 'controller' => 'auth_test', 'action' => 'login');
		$this->Controller->Auth->userModel = 'AuthUser';

		$this->Controller->Auth->startup($this->Controller);

		$this->assertNull($this->Controller->testUrl);

		Configure::write('Routing.prefixes', $admin);
	}

/**
 * Tests that shutdown destroys the redirect session var
 *
 * @access public
 * @return void
 */
	function testShutDown() {
		$this->Controller->Auth->initialize($this->Controller, array('_loggedIn' => true));
		$this->Controller->Session->write('Auth.redirect', 'foo');
<<<<<<< HEAD
=======
		$this->Controller->Auth->loggedIn(true);
>>>>>>> a84db718
		$this->Controller->Auth->shutdown($this->Controller);
		$this->assertNull($this->Controller->Session->read('Auth.redirect'));
	}

/**
 * test the initialize callback and its interactions with Router::prefixes()
 *
 * @return void
 */
	function testInitializeAndRoutingPrefixes() {
		$restore = Configure::read('Routing');
		Configure::write('Routing.prefixes', array('admin', 'super_user'));
		Router::reload();
		$this->Controller->Auth->initialize($this->Controller);

		$this->assertTrue(isset($this->Controller->Auth->actionMap['delete']));
		$this->assertTrue(isset($this->Controller->Auth->actionMap['view']));
		$this->assertTrue(isset($this->Controller->Auth->actionMap['add']));
		$this->assertTrue(isset($this->Controller->Auth->actionMap['admin_view']));
		$this->assertTrue(isset($this->Controller->Auth->actionMap['super_user_delete']));

		Configure::write('Routing', $restore);
	}

/**
 * test $settings in Controller::$components
 *
 * @access public
 * @return void
 */
	function testComponentSettings() {
<<<<<<< HEAD
		$request = new CakeRequest(null, false);
		$this->Controller = new AuthTestController($request);
=======
		$this->Controller = new AuthTestController();
>>>>>>> a84db718
		$this->Controller->components = array(
			'Auth' => array(
				'fields' => array('username' => 'email', 'password' => 'password'),
				'loginAction' => array('controller' => 'people', 'action' => 'login'),
				'userModel' => 'AuthUserCustomField',
				'sessionKey' => 'AltAuth.AuthUserCustomField'
			),
			'Session'
		);
		$this->Controller->Component->init($this->Controller);
		$this->Controller->Component->initialize($this->Controller);
		Router::reload();

		$this->AuthUserCustomField = new AuthUserCustomField();
		$user = array(
			'id' => 1, 'email' => 'harking@example.com',
			'password' => Security::hash(Configure::read('Security.salt') . 'cake'
		));
		$user = $this->AuthUserCustomField->save($user, false);

		Router::connect('/', array('controller' => 'people', 'action' => 'login'));
		$url = '/';
		$this->Controller->request->addParams(Router::parse($url));
		Router::setRequestInfo($this->Controller->request);
		$this->Controller->request->data['AuthUserCustomField'] = array(
			'email' => 'harking@example.com', 'password' => 'cake'
		);
		$this->Controller->request->query['url'] = substr($url, 1);
		$this->Controller->Auth->startup($this->Controller);

		$user = $this->Controller->Auth->user();
		$this->assertTrue(!!$user);

		$expected = array(
			'fields' => array('username' => 'email', 'password' => 'password'),
			'loginAction' => array('controller' => 'people', 'action' => 'login'),
			'logoutRedirect' => array('controller' => 'people', 'action' => 'login'),
			'userModel' => 'AuthUserCustomField',
			'sessionKey' => 'AltAuth.AuthUserCustomField'
		);
		$this->assertEqual($expected['fields'], $this->Controller->Auth->fields);
		$this->assertEqual($expected['loginAction'], $this->Controller->Auth->loginAction);
		$this->assertEqual($expected['logoutRedirect'], $this->Controller->Auth->logoutRedirect);
		$this->assertEqual($expected['userModel'], $this->Controller->Auth->userModel);
		$this->assertEqual($expected['sessionKey'], $this->Controller->Auth->sessionKey);
	}

/**
 * test that logout deletes the session variables. and returns the correct url
 *
 * @return void
 */
	function testLogout() {
		$this->Controller->Session->write('Auth.User.id', '1');
		$this->Controller->Session->write('Auth.redirect', '/users/login');
		$this->Controller->Auth->logoutRedirect = '/';
		$result = $this->Controller->Auth->logout();

		$this->assertEqual($result, '/');
		$this->assertNull($this->Controller->Session->read('Auth.AuthUser'));
		$this->assertNull($this->Controller->Session->read('Auth.redirect'));
	}
}<|MERGE_RESOLUTION|>--- conflicted
+++ resolved
@@ -490,13 +490,9 @@
 		Configure::write('Acl.database', 'test_suite');
 		Configure::write('Acl.classname', 'DbAcl');
 
-<<<<<<< HEAD
 		$request = new CakeRequest(null, false);
 
 		$this->Controller = new AuthTestController($request);
-=======
-		$this->Controller = new AuthTestController();
->>>>>>> a84db718
 		$this->Controller->Component->init($this->Controller);
 		$this->Controller->Component->initialize($this->Controller);
 		$this->Controller->beforeFilter();
@@ -812,13 +808,8 @@
 		$this->Controller->request['controller'] = 'auth_test';
 		$this->Controller->request['action'] = 'add';
 
-<<<<<<< HEAD
-		$this->Controller->Acl = new AuthTestMockAclComponent();
-		$this->Controller->Acl->setReturnValue('check', true);
-=======
 		$this->Controller->Acl = $this->getMock('AclComponent');
 		$this->Controller->Acl->expects($this->atLeastOnce())->method('check')->will($this->returnValue(true));
->>>>>>> a84db718
 
 		$this->Controller->Auth->initialize($this->Controller);
 
@@ -1260,10 +1251,7 @@
 		$expected = $data;
 		$expected['AuthUser']['password'] = Security::hash($expected['AuthUser']['password'], null, true);
 		$this->assertEqual($return, $expected);
-<<<<<<< HEAD
-
-=======
->>>>>>> a84db718
+
 		$xml = array(
 			'User' => array(
 				'username' => 'batman@batcave.com',
@@ -1522,10 +1510,8 @@
 	function testShutDown() {
 		$this->Controller->Auth->initialize($this->Controller, array('_loggedIn' => true));
 		$this->Controller->Session->write('Auth.redirect', 'foo');
-<<<<<<< HEAD
-=======
 		$this->Controller->Auth->loggedIn(true);
->>>>>>> a84db718
+
 		$this->Controller->Auth->shutdown($this->Controller);
 		$this->assertNull($this->Controller->Session->read('Auth.redirect'));
 	}
@@ -1557,12 +1543,10 @@
  * @return void
  */
 	function testComponentSettings() {
-<<<<<<< HEAD
+
 		$request = new CakeRequest(null, false);
 		$this->Controller = new AuthTestController($request);
-=======
-		$this->Controller = new AuthTestController();
->>>>>>> a84db718
+
 		$this->Controller->components = array(
 			'Auth' => array(
 				'fields' => array('username' => 'email', 'password' => 'password'),
