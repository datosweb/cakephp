<?php
/**
 * ViewTest file
 *
 * PHP 5
 *
 * CakePHP(tm) Tests <http://book.cakephp.org/view/1196/Testing>
 * Copyright 2005-2010, Cake Software Foundation, Inc. (http://cakefoundation.org)
 *
 * Licensed under The MIT License
 * Redistributions of files must retain the above copyright notice
 *
 * @copyright     Copyright 2005-2010, Cake Software Foundation, Inc. (http://cakefoundation.org)
 * @link          http://book.cakephp.org/view/1196/Testing CakePHP(tm) Tests
 * @package       cake
 * @subpackage    cake.tests.cases.libs
 * @since         CakePHP(tm) v 1.2.0.4206
 * @license       MIT License (http://www.opensource.org/licenses/mit-license.php)
 */
App::import('Core', array('View', 'Controller'));
App::import('Helper', 'Cache');
App::import('Core', array('ErrorHandler'));


/**
 * ViewPostsController class
 *
 * @package       cake
 * @subpackage    cake.tests.cases.libs.view
 */
class ViewPostsController extends Controller {

/**
 * name property
 *
 * @var string 'Posts'
 * @access public
 */
	public $name = 'Posts';

/**
 * uses property
 *
 * @var mixed null
 * @access public
 */
	public $uses = null;

/**
 * index method
 *
 * @access public
 * @return void
 */
	function index() {
		$this->set('testData', 'Some test data');
		$test2 = 'more data';
		$test3 = 'even more data';
		$this->set(compact('test2', 'test3'));
	}

/**
 * nocache_tags_with_element method
 *
 * @access public
 * @return void
 */
	function nocache_multiple_element() {
		$this->set('foo', 'this is foo var');
		$this->set('bar', 'this is bar var');
	}
}

/**
 * ViewTestErrorHandler class
 *
 * @package       cake
 * @subpackage    cake.tests.cases.libs.view
 */
class ViewTestErrorHandler extends ErrorHandler {

/**
 * stop method
 *
 * @access public
 * @return void
 */
	function _stop() {
		return;
	}
}

/**
 * TestView class
 *
 * @package       cake
 * @subpackage    cake.tests.cases.libs.view
 */
class TestView extends View {

/**
 * getViewFileName method
 *
 * @param mixed $name
 * @access public
 * @return void
 */
	function getViewFileName($name = null) {
		return $this->_getViewFileName($name);
	}

/**
 * getLayoutFileName method
 *
 * @param mixed $name
 * @access public
 * @return void
 */
	function getLayoutFileName($name = null) {
		return $this->_getLayoutFileName($name);
	}

/**
 * paths method
 *
 * @param string $plugin
 * @param boolean $cached
 * @access public
 * @return void
 */
	function paths($plugin = null, $cached = true) {
		return $this->_paths($plugin, $cached);
	}

/**
 * _render wrapper for testing (temporary).
 *
 * @param string $___viewFn 
 * @param string $___dataForView 
 * @param string $loadHelpers 
 * @param string $cached 
 * @return void
 * @author Mark Story
 */
	function render_($___viewFn, $___dataForView, $loadHelpers = true, $cached = false) {
		return $this->_render($___viewFn, $___dataForView, $loadHelpers, $cached);
	}

/**
 * cakeError method
 *
 * @param mixed $method
 * @param mixed $messages
 * @access public
 * @return void
 */
	function cakeError($method, $messages) {
		$error = new ViewTestErrorHandler($method, $messages);
		return $error;
	}

/**
 * Test only function to return instance scripts.
 *
 * @return array Scripts
 * @access public
 */
	function scripts() {
		return $this->_scripts;
	}
}

/**
 * TestAfterHelper class
 *
 * @package       cake
 * @subpackage    cake.tests.cases.libs.view
 */
class TestAfterHelper extends Helper {

/**
 * property property
 *
 * @var string ''
 * @access public
 */
	public $property = '';

/**
 * beforeLayout method
 *
 * @access public
 * @return void
 */
	function beforeLayout() {
		$this->property = 'Valuation';
	}

/**
 * afterLayout method
 *
 * @access public
 * @return void
 */
	function afterLayout() {
		$View = ClassRegistry::getObject('afterView');
		$View->output .= 'modified in the afterlife';
	}
}


/**
 * ViewTest class
 *
 * @package       cake
 * @subpackage    cake.tests.cases.libs
 */
class ViewTest extends CakeTestCase {

/**
 * setUp method
 *
 * @access public
 * @return void
 */
	function setUp() {
		parent::setUp();

		$request = $this->getMock('CakeRequest');
		$this->Controller = new Controller($request);
		$this->PostsController = new ViewPostsController($request);
		$this->PostsController->viewPath = 'posts';
		$this->PostsController->index();
		$this->View = new View($this->PostsController);
		App::build(array(
			'plugins' => array(TEST_CAKE_CORE_INCLUDE_PATH . 'tests' . DS . 'test_app' . DS . 'plugins' . DS),
			'views' => array(
				TEST_CAKE_CORE_INCLUDE_PATH . 'tests' . DS . 'test_app' . DS . 'views'. DS,
				TEST_CAKE_CORE_INCLUDE_PATH . 'libs' . DS . 'view' . DS
			)
		), true);

		Configure::write('debug', 2);
	}

/**
 * tearDown method
 *
 * @access public
 * @return void
 */
	function tearDown() {
		parent::tearDown();
		unset($this->View);
		unset($this->PostsController);
		unset($this->Controller);
	}

/**
 * testPluginGetTemplate method
 *
 * @access public
 * @return void
 */
	function testPluginGetTemplate() {
		$this->Controller->plugin = 'test_plugin';
		$this->Controller->name = 'TestPlugin';
		$this->Controller->viewPath = 'tests';
		$this->Controller->action = 'index';

		$View = new TestView($this->Controller);

		$expected = TEST_CAKE_CORE_INCLUDE_PATH . 'tests' . DS . 'test_app' . DS . 'plugins' . DS .'test_plugin' . DS . 'views' . DS .'tests' . DS .'index.ctp';
		$result = $View->getViewFileName('index');
		$this->assertEqual($result, $expected);

		$expected = TEST_CAKE_CORE_INCLUDE_PATH . 'tests' . DS . 'test_app' . DS . 'plugins' . DS .'test_plugin' . DS . 'views' . DS . 'layouts' . DS .'default.ctp';
		$result = $View->getLayoutFileName();
		$this->assertEqual($result, $expected);
	}

/**
 * test that plugin/$plugin_name is only appended to the paths it should be.
 *
 * @return void
 */
	function testPluginPathGeneration() {
		$this->Controller->plugin = 'test_plugin';
		$this->Controller->name = 'TestPlugin';
		$this->Controller->viewPath = 'tests';
		$this->Controller->action = 'index';

		$View = new TestView($this->Controller);
		$paths = $View->paths();
		$this->assertEqual($paths, App::path('views'));

		$paths = $View->paths('test_plugin');

		$expected = array(
			TEST_CAKE_CORE_INCLUDE_PATH . 'tests' . DS . 'test_app' . DS . 'views' . DS . 'plugins' . DS . 'test_plugin' . DS,
			TEST_CAKE_CORE_INCLUDE_PATH . 'tests' . DS . 'test_app' . DS . 'plugins' . DS . 'test_plugin' . DS . 'views' . DS,
			TEST_CAKE_CORE_INCLUDE_PATH . 'tests' . DS . 'test_app' . DS . 'views' . DS,
			TEST_CAKE_CORE_INCLUDE_PATH . 'libs' . DS . 'view' . DS
		);
		$this->assertEqual($paths, $expected);
	}

/**
 * test that CamelCase plugins still find their view files.
 *
 * @return void
 */
	function testCamelCasePluginGetTemplate() {
		$this->Controller->plugin = 'TestPlugin';
		$this->Controller->name = 'TestPlugin';
		$this->Controller->viewPath = 'tests';
		$this->Controller->action = 'index';

		$View = new TestView($this->Controller);
		App::build(array(
			'plugins' => array(TEST_CAKE_CORE_INCLUDE_PATH . 'tests' . DS . 'test_app' . DS . 'plugins' . DS),
			'views' => array(TEST_CAKE_CORE_INCLUDE_PATH . 'tests' . DS . 'test_app' . DS . 'views'. DS)
		));

		$expected = TEST_CAKE_CORE_INCLUDE_PATH . 'tests' . DS . 'test_app' . DS . 'plugins' . DS .'test_plugin' . DS . 'views' . DS .'tests' . DS .'index.ctp';
		$result = $View->getViewFileName('index');
		$this->assertEqual($result, $expected);

		$expected = TEST_CAKE_CORE_INCLUDE_PATH . 'tests' . DS . 'test_app' . DS . 'plugins' . DS .'test_plugin' . DS . 'views' . DS . 'layouts' . DS .'default.ctp';
		$result = $View->getLayoutFileName();
		$this->assertEqual($result, $expected);
	}

/**
 * testGetTemplate method
 *
 * @access public
 * @return void
 */
	function testGetTemplate() {
		$this->Controller->plugin = null;
		$this->Controller->name = 'Pages';
		$this->Controller->viewPath = 'pages';
		$this->Controller->action = 'display';
		$this->Controller->params['pass'] = array('home');

		$View = new TestView($this->Controller);

		$expected = TEST_CAKE_CORE_INCLUDE_PATH . 'tests' . DS . 'test_app' . DS . 'views' . DS .'pages' . DS .'home.ctp';
		$result = $View->getViewFileName('home');
		$this->assertEqual($result, $expected);

		$expected = TEST_CAKE_CORE_INCLUDE_PATH . 'tests' . DS . 'test_app' . DS . 'views' . DS .'posts' . DS .'index.ctp';
		$result = $View->getViewFileName('/posts/index');
		$this->assertEqual($result, $expected);

		$expected = TEST_CAKE_CORE_INCLUDE_PATH . 'tests' . DS . 'test_app' . DS . 'views' . DS .'posts' . DS .'index.ctp';
		$result = $View->getViewFileName('../posts/index');
		$this->assertEqual($result, $expected);

		$expected = TEST_CAKE_CORE_INCLUDE_PATH . 'tests' . DS . 'test_app' . DS . 'views' . DS . 'layouts' . DS .'default.ctp';
		$result = $View->getLayoutFileName();
		$this->assertEqual($result, $expected);

		$View->layoutPath = 'rss';
		$expected = TEST_CAKE_CORE_INCLUDE_PATH . 'tests' . DS . 'test_app' . DS . 'views' . DS . 'layouts' . DS . 'rss' . DS . 'default.ctp';
		$result = $View->getLayoutFileName();
		$this->assertEqual($result, $expected);

		$View->layoutPath = 'email' . DS . 'html';
		$expected = TEST_CAKE_CORE_INCLUDE_PATH . 'tests' . DS . 'test_app' . DS . 'views' . DS . 'layouts' . DS . 'email' . DS . 'html' . DS . 'default.ctp';
		$result = $View->getLayoutFileName();

		$this->assertEqual($result, $expected);
	}

/**
 * testMissingView method
 *
 * @expectedException MissingViewException
 * @access public
 * @return void
 */
	function testMissingView() {
		$this->Controller->plugin = null;
		$this->Controller->name = 'Pages';
		$this->Controller->viewPath = 'pages';
		$this->Controller->action = 'display';
		$this->Controller->params['pass'] = array('home');

		$View = new TestView($this->Controller);
		ob_start();
		$result = $View->getViewFileName('does_not_exist');
	}

/**
 * testMissingLayout method
 *
 * @expectedException MissingLayoutException
 * @access public
 * @return void
 */
	function testMissingLayout() {
		$this->Controller->plugin = null;
		$this->Controller->name = 'Posts';
		$this->Controller->viewPath = 'posts';
		$this->Controller->layout = 'whatever';

		$View = new TestView($this->Controller);
		ob_start();
		$result = $View->getLayoutFileName();
		$expected = str_replace(array("\t", "\r\n", "\n"), "", ob_get_clean());
	}

/**
 * testViewVars method
 *
 * @access public
 * @return void
 */
	function testViewVars() {
		$this->assertEqual($this->View->viewVars, array('testData' => 'Some test data', 'test2' => 'more data', 'test3' => 'even more data'));
	}

/**
 * testUUIDGeneration method
 *
 * @access public
 * @return void
 */
	function testUUIDGeneration() {
		$result = $this->View->uuid('form', array('controller' => 'posts', 'action' => 'index'));
		$this->assertEqual($result, 'form5988016017');
		$result = $this->View->uuid('form', array('controller' => 'posts', 'action' => 'index'));
		$this->assertEqual($result, 'formc3dc6be854');
		$result = $this->View->uuid('form', array('controller' => 'posts', 'action' => 'index'));
		$this->assertEqual($result, 'form28f92cc87f');
	}

/**
 * testAddInlineScripts method
 *
 * @access public
 * @return void
 */
	function testAddInlineScripts() {
		$View = new TestView($this->Controller);
		$View->addScript('prototype.js');
		$View->addScript('prototype.js');
		$this->assertEqual($View->scripts(), array('prototype.js'));

		$View->addScript('mainEvent', 'Event.observe(window, "load", function() { doSomething(); }, true);');
		$this->assertEqual($View->scripts(), array('prototype.js', 'mainEvent' => 'Event.observe(window, "load", function() { doSomething(); }, true);'));
	}

/**
 * testElement method
 *
 * @access public
 * @return void
 */
	function testElement() {
		$result = $this->View->element('test_element');
		$this->assertEqual($result, 'this is the test element');
		
		$result = $this->View->element('plugin_element', array('plugin' => 'test_plugin'));
		$this->assertEqual($result, 'this is the plugin element using params[plugin]');
		
		$this->View->plugin = 'test_plugin';
		$result = $this->View->element('test_plugin_element');
		$this->assertEqual($result, 'this is the test set using View::$plugin plugin element');

		$result = $this->View->element('non_existant_element');
		$this->assertPattern('/Not Found:/', $result);
		$this->assertPattern('/non_existant_element/', $result);
	}

/**
 * testElementCacheHelperNoCache method
 *
 * @access public
 * @return void
 */
	function testElementCacheHelperNoCache() {
		$Controller = new ViewPostsController();
		$View = new TestView($Controller);
		$empty = array();
		$helpers = $View->loadHelpers($empty, array('cache'));
		$View->loaded = $helpers;
		$result = $View->element('test_element', array('ram' => 'val', 'test' => array('foo', 'bar')));
		$this->assertEqual($result, 'this is the test element');
	}

/**
 * testElementCache method
 *
 * @access public
 * @return void
 */
	function testElementCache() {
		$writable = is_writable(CACHE . 'views' . DS);
		if ($this->skipIf(!$writable, 'CACHE/views dir is not writable, cannot test elementCache. %s')) {
			return;
		}
		$View = new TestView($this->PostsController);
		$element = 'test_element';
		$expected = 'this is the test element';
		$result = $View->element($element);
		$this->assertEqual($result, $expected);

		$cached = false;
		$result = $View->element($element, array('cache'=>'+1 second'));
		if (file_exists(CACHE . 'views' . DS . 'element_cache_'.$element)) {
			$cached = true;
			unlink(CACHE . 'views' . DS . 'element_cache_'.$element);
		}
		$this->assertTrue($cached);

		$cached = false;
		$result = $View->element($element, array('cache'=>'+1 second', 'other_param'=> true, 'anotherParam'=> true));
		if (file_exists(CACHE . 'views' . DS . 'element_cache_other_param_anotherParam_'.$element)) {
			$cached = true;
			unlink(CACHE . 'views' . DS . 'element_cache_other_param_anotherParam_'.$element);
		}
		$this->assertTrue($cached);

		$cached = false;
		$result = $View->element($element, array('cache'=>array('time'=>'+1 second', 'key'=>'/whatever/here')));
		if (file_exists(CACHE . 'views' . DS . 'element_'.Inflector::slug('/whatever/here').'_'.$element)) {
			$cached = true;
			unlink(CACHE . 'views' . DS . 'element_'.Inflector::slug('/whatever/here').'_'.$element);
		}
		$this->assertTrue($cached);

		$cached = false;
		$result = $View->element($element, array('cache'=>array('time'=>'+1 second', 'key'=>'whatever_here')));
		if (file_exists(CACHE . 'views' . DS . 'element_whatever_here_'.$element)) {
			$cached = true;
			unlink(CACHE . 'views' . DS . 'element_whatever_here_'.$element);
		}
		$this->assertTrue($cached);
		$this->assertEqual($result, $expected);

	}

/**
 * test __get allowing access to helpers.
 *
 * @return void
 */
	function test__get() {
		$View = new View($this->PostsController);
		$View->loadHelper('Html');
		$this->assertType('HtmlHelper', $View->Html);
	}

/**
 * testLoadHelpers method
 *
 * @access public
 * @return void
 */
	function testLoadHelpers() {
		$View = new View($this->PostsController);

		$View->helpers = array('Html', 'Form');
		$View->loadHelpers();

		$this->assertType('HtmlHelper', $View->Html, 'Object type is wrong.');
		$this->assertType('FormHelper', $View->Form, 'Object type is wrong.');
	}

/**
 * test the correct triggering of helper callbacks
 *
 * @return void
 */
	function testHelperCallbackTriggering() {
		$View = new View($this->PostsController);
		$View->helpers = array('Html', 'Session');
		$View->Helpers = $this->getMock('HelperCollection', array('trigger'), array($View));

		$View->Helpers->expects($this->at(0))->method('trigger')
			->with('beforeRender', new PHPUnit_Framework_Constraint_IsAnything());
		$View->Helpers->expects($this->at(1))->method('trigger')
			->with('afterRender', new PHPUnit_Framework_Constraint_IsAnything());

		$View->Helpers->expects($this->at(2))->method('trigger')
			->with('beforeLayout', new PHPUnit_Framework_Constraint_IsAnything());
		$View->Helpers->expects($this->at(3))->method('trigger')
			->with('afterLayout', new PHPUnit_Framework_Constraint_IsAnything());

		$View->render('index');
	}

/**
 * testBeforeLayout method
 *
 * @access public
 * @return void
 */
	function testBeforeLayout() {
		$this->PostsController->helpers = array('Session', 'TestAfter', 'Html');
		$View = new View($this->PostsController);
		$View->render('index');
		$this->assertEqual($View->Helpers->TestAfter->property, 'Valuation');
	}

/**
 * testAfterLayout method
 *
 * @access public
 * @return void
 */
	function testAfterLayout() {
		$this->PostsController->helpers = array('Session', 'TestAfter', 'Html');
		$this->PostsController->set('variable', 'values');

		$View = new View($this->PostsController);
		ClassRegistry::addObject('afterView', $View);

		$content = 'This is my view output';
		$result = $View->renderLayout($content, 'default');
		$this->assertPattern('/modified in the afterlife/', $result);
		$this->assertPattern('/This is my view output/', $result);
	}

/**
 * testRenderLoadHelper method
 *
 * @access public
 * @return void
 */
	function testRenderLoadHelper() {
		$this->PostsController->helpers = array('Session', 'Html', 'Form', 'Number');
		$View = new TestView($this->PostsController);

		$result = $View->render_($View->getViewFileName('index'), array());
		$this->assertEqual($result, 'posts index');

		$attached = $View->Helpers->attached();
		$this->assertEquals($attached, array('Session', 'Html', 'Form', 'Number'));

		$this->PostsController->helpers = array('Html', 'Form', 'Number', 'TestPlugin.PluggedHelper');
		$View = new TestView($this->PostsController);

		$result = $View->render_($View->getViewFileName('index'), array());
		$this->assertEqual($result, 'posts index');

		$attached = $View->Helpers->attached();
		$expected = array('Html', 'Form', 'Number', 'PluggedHelper');
		$this->assertEquals($expected, $attached, 'Attached helpers are wrong.');
	}

/**
 * testRender method
 *
 * @access public
 * @return void
 */
	function testRender() {
		$View = new TestView($this->PostsController);
		$result = str_replace(array("\t", "\r\n", "\n"), "", $View->render('index'));

		$this->assertPattern("/<meta http-equiv=\"Content-Type\" content=\"text\/html; charset=utf-8\" \/><title>/", $result);
		$this->assertPattern("/<div id=\"content\">posts index<\/div>/", $result);
		$this->assertPattern("/<div id=\"content\">posts index<\/div>/", $result);

		$this->PostsController->set('url', 'flash');
		$this->PostsController->set('message', 'yo what up');
		$this->PostsController->set('pause', 3);
		$this->PostsController->set('page_title', 'yo what up');

		$View = new TestView($this->PostsController);
		$result = str_replace(array("\t", "\r\n", "\n"), "", $View->render(false, 'flash'));

		$this->assertPattern("/<title>yo what up<\/title>/", $result);
		$this->assertPattern("/<p><a href=\"flash\">yo what up<\/a><\/p>/", $result);

		$this->assertTrue($View->render(false, 'flash'));

		$this->PostsController->helpers = array('Session', 'Cache', 'Html');
		$this->PostsController->constructClasses();
		$this->PostsController->cacheAction = array('index' => 3600);
		$this->PostsController->request->params['action'] = 'index';
		Configure::write('Cache.check', true);

		$View = new TestView($this->PostsController);
		$result = str_replace(array("\t", "\r\n", "\n"), "", $View->render('index'));

		$this->assertPattern("/<meta http-equiv=\"Content-Type\" content=\"text\/html; charset=utf-8\" \/><title>/", $result);
		$this->assertPattern("/<div id=\"content\">posts index<\/div>/", $result);
		$this->assertPattern("/<div id=\"content\">posts index<\/div>/", $result);
	}

/**
 * test rendering layout with cache helper loaded
 *
 * @return void
 */
	function testRenderLayoutWithMockCacheHelper() {
		$_check = Configure::read('Cache.check');
		Configure::write('Cache.check', true);

		$Controller = new ViewPostsController($this->getMock('CakeRequest'));
		$Controller->cacheAction = '1 day';
		$View = new View($Controller);
		$View->helpers = array('Cache', 'Html', 'Session');
		$View->loadHelpers();

		$View->Helpers->Cache = $this->getMock('CacheHelper', array(), array($View));
		$View->Helpers->Cache->expects($this->exactly(2))->method('cache');

		$result = $View->render('index');
		$this->assertPattern('/posts index/', $result);

		Configure::write('Cache.check', $_check);
	}

/**
 * test that view vars can replace the local helper variables
 * and not overwrite the $this->Helper references
 *
 * @return void
 */
	function testViewVarOverwritingLocalHelperVar() {
		$Controller = new ViewPostsController();
		$Controller->helpers = array('Session', 'Html');
		$Controller->set('html', 'I am some test html');
		$View = new View($Controller);
		$result = $View->render('helper_overwrite', false);

		$this->assertPattern('/I am some test html/', $result);
		$this->assertPattern('/Test link/', $result);
	}

/**
 * testGetViewFileName method
 *
 * @access public
 * @return void
 */
	function testViewFileName() {
		$View = new TestView($this->PostsController);

		$result = $View->getViewFileName('index');
		$this->assertPattern('/posts(\/|\\\)index.ctp/', $result);

		$result = $View->getViewFileName('/pages/home');
		$this->assertPattern('/pages(\/|\\\)home.ctp/', $result);

		$result = $View->getViewFileName('../elements/test_element');
		$this->assertPattern('/elements(\/|\\\)test_element.ctp/', $result);

		$result = $View->getViewFileName('../themed/test_theme/posts/index');
		$this->assertPattern('/themed(\/|\\\)test_theme(\/|\\\)posts(\/|\\\)index.ctp/', $result);

		$expected = TEST_CAKE_CORE_INCLUDE_PATH . 'tests' . DS . 'test_app' . DS . 'views' . DS .'posts' . DS .'index.ctp';
		$result = $View->getViewFileName('../posts/index');
		$this->assertEqual($result, $expected);

	}

/**
 * testRenderCache method
 *
 * @access public
 * @return void
 */
	function testRenderCache() {
		$writable = is_writable(CACHE . 'views' . DS);
		if ($this->skipIf(!$writable, 'CACHE/views dir is not writable, cannot test renderCache. %s')) {
			return;
		}
		$view = 'test_view';
		$View = new View($this->PostsController);
		$path = CACHE . 'views' . DS . 'view_cache_' . $view;

		$cacheText = '<!--cachetime:' . time() . '-->some cacheText';
		$f = fopen($path, 'w+');
		fwrite($f, $cacheText);
		fclose($f);

		$result = $View->renderCache($path, '+1 second');
		$this->assertFalse($result);
		@unlink($path);

		$cacheText = '<!--cachetime:' . (time() + 10) . '-->some cacheText';
		$f = fopen($path, 'w+');
		fwrite($f, $cacheText);
		fclose($f);
		ob_start();
		$View->renderCache($path, '+1 second');
		$result = ob_get_clean();

		$expected = 'some cacheText';
		$this->assertPattern('/^some cacheText/', $result);

		@unlink($path);
	}

/**
<<<<<<< HEAD
=======
 * Test that render() will remove the cake:nocache tags when only the cachehelper is present.
 *
 * @return void
 */
	function testRenderStrippingNoCacheTagsOnlyCacheHelper() {
		Configure::write('Cache.check', false);
		$View =& new View($this->PostsController);
		$View->set(array('superman' => 'clark', 'variable' => 'var'));
		$View->helpers = array('Html', 'Form', 'Cache');
		$View->layout = 'cache_layout';
		$result = $View->render('index');
		$this->assertNoPattern('/cake:nocache/', $result);
	}

/**
 * Test that render() will remove the cake:nocache tags when only the Cache.check is true.
 *
 * @return void
 */
	function testRenderStrippingNoCacheTagsOnlyCacheCheck() {
		Configure::write('Cache.check', true);
		$View =& new View($this->PostsController);
		$View->set(array('superman' => 'clark', 'variable' => 'var'));
		$View->helpers = array('Html', 'Form');
		$View->layout = 'cache_layout';
		$result = $View->render('index');
		$this->assertNoPattern('/cake:nocache/', $result);
	}

/**
 * testRenderNocache method
 *
 * @access public
 * @return void
 */

/* This is a new test case for a pending enhancement
	function testRenderNocache() {
		$this->PostsController->helpers = array('Cache', 'Html');
		$this->PostsController->constructClasses();
		$this->PostsController->cacheAction = 21600;
		$this->PostsController->here = '/posts/nocache_multiple_element';
		$this->PostsController->action = 'nocache_multiple_element';
		$this->PostsController->nocache_multiple_element();
		Configure::write('Cache.check', true);
		Configure::write('Cache.disable', false);

		$filename = CACHE . 'views' . DS . 'posts_nocache_multiple_element.php';

		$View = new TestView($this->PostsController);
		$View->render();

		ob_start();
		$View->renderCache($filename, getMicroTime());
		$result = ob_get_clean();
		@unlink($filename);

		$this->assertPattern('/php echo \$foo;/', $result);
		$this->assertPattern('/php echo \$bar;/', $result);
		$this->assertPattern('/php \$barfoo = \'in sub2\';/', $result);
		$this->assertPattern('/php echo \$barfoo;/', $result);
		$this->assertPattern('/printing: "in sub2"/', $result);
		$this->assertPattern('/php \$foobar = \'in sub1\';/', $result);
		$this->assertPattern('/php echo \$foobar;/', $result);
		$this->assertPattern('/printing: "in sub1"/', $result);
	}
*/

/**
>>>>>>> 6529e0e2
 * testSet method
 *
 * @access public
 * @return void
 */
	function testSet() {
		$View = new TestView($this->PostsController);
		$View->viewVars = array();
		$View->set('somekey', 'someValue');
		$this->assertIdentical($View->viewVars, array('somekey' => 'someValue'));
		$this->assertIdentical($View->getVars(), array('somekey'));

		$View->viewVars = array();
		$keys = array('key1', 'key2');
		$values = array('value1', 'value2');
		$View->set($keys, $values);
		$this->assertIdentical($View->viewVars, array('key1' => 'value1', 'key2' => 'value2'));
		$this->assertIdentical($View->getVars(), array('key1', 'key2'));
		$this->assertIdentical($View->getVar('key1'), 'value1');
		$this->assertNull($View->getVar('key3'));

		$View->set(array('key3' => 'value3'));
		$this->assertIdentical($View->getVar('key3'), 'value3');
		
		$View->viewVars = array();
		$View->set(array(3 => 'three', 4 => 'four'));
		$View->set(array(1 => 'one', 2 => 'two'));
		$expected = array(3 => 'three', 4 => 'four', 1 => 'one', 2 => 'two');
		$this->assertEqual($View->viewVars, $expected);
	}

/**
 * testEntityReference method
 *
 * @access public
 * @return void
 */
	function testEntityReference() {
		$View = new TestView($this->PostsController);
		$View->model = 'Post';
		$View->field = 'title';
		$this->assertEqual($View->entity(), array('Post', 'title'));

		$View->association = 'Comment';
		$View->field = 'user_id';
		$this->assertEqual($View->entity(), array('Comment', 'user_id'));
		
		$View->model = 0;
		$View->association = null;
		$View->field = 'Node';
		$View->fieldSuffix = 'title';
		$View->entityPath = '0.Node.title';
		$expected = array(0, 'Node', 'title');
		$this->assertEqual($View->entity(), $expected);
		
		$View->model = 'HelperTestTag';
		$View->field = 'HelperTestTag';
		$View->modelId = null;
		$View->association = null;
		$View->fieldSuffix = null;
		$View->entityPath = 'HelperTestTag';
		$expected = array('HelperTestTag', 'HelperTestTag');
		$this->assertEqual($View->entity(), $expected);
	}

/**
 * testBadExt method
 *
 * @expectedException MissingViewException
 * @access public
 * @return void
 */
	function testBadExt() {
		$this->PostsController->action = 'something';
		$this->PostsController->ext = '.whatever';

		$View = new TestView($this->PostsController);
		$View->render('this_is_missing');
		$result = str_replace(array("\t", "\r\n", "\n"), "", ob_get_clean());
	}
}<|MERGE_RESOLUTION|>--- conflicted
+++ resolved
@@ -800,8 +800,6 @@
 	}
 
 /**
-<<<<<<< HEAD
-=======
  * Test that render() will remove the cake:nocache tags when only the cachehelper is present.
  *
  * @return void
@@ -871,7 +869,6 @@
 */
 
 /**
->>>>>>> 6529e0e2
  * testSet method
  *
  * @access public
