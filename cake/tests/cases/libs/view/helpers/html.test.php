--- conflicted
+++ resolved
@@ -472,27 +472,21 @@
 		$this->assertEqual(count($result), 2);
 
 		ClassRegistry::removeObject('view');
-<<<<<<< HEAD
-		$view = new HtmlHelperMockView();
-=======
-		$view =  $this->getMock('View', array(), array(), '', false);
->>>>>>> a84db718
+
+		$view = $this->getMock('View', array(), array(), '', false);
+
 		ClassRegistry::addObject('view', $view);
 		$view->expects($this->any())->method('addScript')->with($this->matchesRegularExpression('/css_in_head.css/'));
 		$result = $this->Html->css('css_in_head', null, array('inline' => false));
 		$this->assertNull($result);
 
-<<<<<<< HEAD
-		$view = ClassRegistry::getObject('view');
-		$view->expectAt(1, 'addScript', array(new NoPatternExpectation('/inline=""/')));
-=======
 		ClassRegistry::removeObject('view');
 		$view =  $this->getMock('View', array(), array(), '', false);
 		ClassRegistry::addObject('view', $view);
 		$view->expects($this->any())
 			->method('addScript')
 			->with($this->matchesRegularExpression('/more_css_in_head.css/'));
->>>>>>> a84db718
+
 		$result = $this->Html->css('more_css_in_head', null, array('inline' => false));
 		$this->assertNull($result);
 	}
@@ -614,16 +608,11 @@
 		);
 		$this->assertTags($result, $expected);
 
-<<<<<<< HEAD
-		$view = ClassRegistry::getObject('view');
-		$view = new HtmlHelperMockView();
-		$view->expectAt(0, 'addScript', array(new PatternExpectation('/script_in_head.js/')));
-=======
 		ClassRegistry::removeObject('view');
 		$view = $this->getMock('View', array(), array(), '', false);
 		ClassRegistry::addObject('view', $view);
 		$view->expects($this->any())->method('addScript')->with($this->matchesRegularExpression('/script_in_head.js/'));
->>>>>>> a84db718
+
 		$result = $this->Html->script('script_in_head', array('inline' => false));
 		$this->assertNull($result);
 	}
@@ -662,17 +651,12 @@
 		);
 		$this->assertTags($result, $expected);
 
-<<<<<<< HEAD
-		$view = ClassRegistry::getObject('view');
-		$view = new HtmlHelperMockView();
-		$view->expectAt(0, 'addScript', array(new PatternExpectation('/window\.foo\s\=\s2;/')));
-=======
+
 		ClassRegistry::removeObject('view');
 		$view = $this->getMock('View', array(), array(), '', false);
 		ClassRegistry::addObject('view', $view);
 		$view->expects($this->any())->method('addScript')
 			->with($this->matchesRegularExpression('/window\.foo\s\=\s2;/'));
->>>>>>> a84db718
 
 		$result = $this->Html->scriptBlock('window.foo = 2;', array('inline' => false));
 		$this->assertNull($result);
@@ -720,12 +704,9 @@
 		$this->assertTags($result, $expected);
 
 		ClassRegistry::removeObject('view');
-<<<<<<< HEAD
-		$View = new HtmlHelperMockView();
-=======
+
 		$view = $this->getMock('View', array(), array(), '', false);
 		ClassRegistry::addObject('view', $view);
->>>>>>> a84db718
 
 		$view->expects($this->once())->method('addScript');
 
@@ -1309,6 +1290,7 @@
 		$result = $this->Html->getCrumbList(
 			array('class' => 'breadcrumbs')
 		);
+		debug($result, true);
 		$this->assertTags(
 			$result,
 			array(
