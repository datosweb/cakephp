--- conflicted
+++ resolved
@@ -1,9 +1,4 @@
 <?php
-<<<<<<< HEAD
-=======
-/* SVN FILE: $Id$ */
-
->>>>>>> cfb46024
 /**
  * JsHelper Test Case
  *
@@ -64,7 +59,6 @@
  * @package       cake
  * @subpackage    cake.tests.cases.libs.view.helpers
  */
-<<<<<<< HEAD
 class JsHelperTestCase extends CakeTestCase {
 /**
  * Regexp for CDATA start block
@@ -78,10 +72,6 @@
  * @var string
  */
 	var $cDataEnd = 'preg:/[^\]]*\]\]\>[\s\r\n]*/';
-=======
-class JsHelperTest extends UnitTestCase {
-
->>>>>>> cfb46024
 /**
  * startTest method
  *
@@ -98,6 +88,7 @@
 		$view =& new JsHelperMockView();
 		ClassRegistry::addObject('view', $view);
 	}
+
 /**
  * endTest method
  *
@@ -120,7 +111,6 @@
 		$this->Js->Form =& new FormHelper();
 		$this->Js->Form->Html =& new HtmlHelper();
 	}
-
 /**
  * test object construction
  *
