--- conflicted
+++ resolved
@@ -60,7 +60,6 @@
  */
 	function tearDown() {
 		Configure::write('debug', $this->_debug);
-		unset($this->Case);
 		unset($this->Result);
 		unset($this->Reporter);
 	}
@@ -72,20 +71,19 @@
  * @return void
  */
 	function testAssertTagsQuotes() {
-<<<<<<< HEAD
 		$test = new AssertTagsTestCase('testAssertTagsQuotes');
 		$result = $test->run();
 		$this->assertEquals(0, $result->errorCount());
 		$this->assertTrue($result->wasSuccessful());
 		$this->assertEquals(0, $result->failureCount());
-=======
+
 		$input = '<a href="/test.html" class="active">My link</a>';
 		$pattern = array(
 			'a' => array('href' => '/test.html', 'class' => 'active'),
 			'My link',
 			'/a'
 		);
-		$this->assertTrue($this->Case->assertTags($input, $pattern), 'Double quoted attributes %s');
+		$this->assertTrue($test->assertTags($input, $pattern), 'Double quoted attributes %s');
 
 		$input = "<a href='/test.html' class='active'>My link</a>";
 		$pattern = array(
@@ -93,7 +91,7 @@
 			'My link',
 			'/a'
 		);
-		$this->assertTrue($this->Case->assertTags($input, $pattern), 'Single quoted attributes %s');
+		$this->assertTrue($test->assertTags($input, $pattern), 'Single quoted attributes %s');
 
 		$input = "<a href='/test.html' class='active'>My link</a>";
 		$pattern = array(
@@ -101,8 +99,7 @@
 			'My link',
 			'/a'
 		);
-		$this->assertTrue($this->Case->assertTags($input, $pattern), 'Single quoted attributes %s');
->>>>>>> 5349257b
+		$this->assertTrue($test->assertTags($input, $pattern), 'Single quoted attributes %s');
 	}
 
 /**
@@ -198,7 +195,6 @@
  * @access public
  * @return void
  */
-<<<<<<< HEAD
 	function testThrowException() {
 		$test = new FixturizedTestCase('testThrowException');
 		$test->autoFixtures = false;
@@ -208,131 +204,7 @@
 		$manager->expects($this->once())->method('unload');
 		$result = $test->run();
 		$this->assertEquals(1, $result->errorCount());
-=======
-	function testTestAction() {
-		App::build(array(
-			'plugins' => array(TEST_CAKE_CORE_INCLUDE_PATH . 'tests' . DS . 'test_app' . DS . 'plugins' . DS),
-			'models' => array(TEST_CAKE_CORE_INCLUDE_PATH . 'tests' . DS . 'test_app' . DS . 'models' . DS),
-			'views' => array(TEST_CAKE_CORE_INCLUDE_PATH . 'tests' . DS . 'test_app' . DS . 'views' . DS),
-			'controllers' => array(TEST_CAKE_CORE_INCLUDE_PATH . 'tests' . DS . 'test_app' . DS . 'controllers' . DS)
-		), true);
-
-		$result = $this->Case->testAction('/tests_apps/index', array('return' => 'view'));
-		$this->assertPattern('/^\s*This is the TestsAppsController index view\s*$/i', $result);
-
-		$result = $this->Case->testAction('/tests_apps/index', array('return' => 'contents'));
-		$this->assertPattern('/\bThis is the TestsAppsController index view\b/i', $result);
-		$this->assertPattern('/<html/', $result);
-		$this->assertPattern('/<\/html>/', $result);
-
-		$result = $this->Case->testAction('/tests_apps/some_method', array('return' => 'result'));
-		$this->assertEqual($result, 5);
-
-		$result = $this->Case->testAction('/tests_apps/set_action', array('return' => 'vars'));
-		$this->assertEqual($result, array('var' => 'string'));
-
-		$db =& ConnectionManager::getDataSource('test_suite');
-		$fixture =& new PostFixture();
-		$fixture->create($db);
-
-		$result = $this->Case->testAction('/tests_apps_posts/add', array('return' => 'vars'));
-		$this->assertTrue(array_key_exists('posts', $result));
-		$this->assertEqual(count($result['posts']), 1);
-
-		$result = $this->Case->testAction('/tests_apps_posts/url_var/var1:value1/var2:val2', array(
-			'return' => 'vars',
-			'method' => 'get',
-		));
-		$this->assertTrue(isset($result['params']['url']['url']));
-		$this->assertEqual(array_keys($result['params']['named']), array('var1', 'var2'));
-
-		$result = $this->Case->testAction('/tests_apps_posts/url_var/gogo/val2', array(
-			'return' => 'vars',
-			'method' => 'get',
-		));
-		$this->assertEqual($result['params']['pass'], array('gogo', 'val2'));
-
-
-		$result = $this->Case->testAction('/tests_apps_posts/url_var', array(
-			'return' => 'vars',
-			'method' => 'get',
-			'data' => array(
-				'red' => 'health',
-				'blue' => 'mana'
-			)
-		));
-		$this->assertTrue(isset($result['params']['url']['red']));
-		$this->assertTrue(isset($result['params']['url']['blue']));
-		$this->assertTrue(isset($result['params']['url']['url']));
-
-		$result = $this->Case->testAction('/tests_apps_posts/post_var', array(
-			'return' => 'vars',
-			'method' => 'post',
-			'data' => array(
-				'name' => 'is jonas',
-				'pork' => 'and beans',
-			)
-		));
-		$this->assertEqual(array_keys($result['data']), array('name', 'pork'));
-		$fixture->drop($db);
-
-		$db =& ConnectionManager::getDataSource('test_suite');
-		$_backPrefix = $db->config['prefix'];
-		$db->config['prefix'] = 'cake_testaction_test_suite_';
-
-		$config = $db->config;
-		$config['prefix'] = 'cake_testcase_test_';
-
-		ConnectionManager::create('cake_test_case', $config);
-		$db2 =& ConnectionManager::getDataSource('cake_test_case');
-
-		$fixture =& new PostFixture($db2);
-		$fixture->create($db2);
-		$fixture->insert($db2);
-
-		$result = $this->Case->testAction('/tests_apps_posts/fixtured', array(
-			'return' => 'vars',
-			'fixturize' => true,
-			'connection' => 'cake_test_case',
-		));
-		$this->assertTrue(isset($result['posts']));
-		$this->assertEqual(count($result['posts']), 3);
-		$tables = $db2->listSources();
-		$this->assertFalse(in_array('cake_testaction_test_suite_posts', $tables));
-
-		$fixture->drop($db2);
-
-		$db =& ConnectionManager::getDataSource('test_suite');
-
-		//test that drop tables behaves as exepected with testAction
-		$db =& ConnectionManager::getDataSource('test_suite');
-		$_backPrefix = $db->config['prefix'];
-		$db->config['prefix'] = 'cake_testaction_test_suite_';
-
-		$config = $db->config;
-		$config['prefix'] = 'cake_testcase_test_';
-
-		ConnectionManager::create('cake_test_case', $config);
-		$db =& ConnectionManager::getDataSource('cake_test_case');
-		$fixture =& new PostFixture($db);
-		$fixture->create($db);
-		$fixture->insert($db);
-
-		$this->Case->dropTables = false;
-		$result = $this->Case->testAction('/tests_apps_posts/fixtured', array(
-			'return' => 'vars',
-			'fixturize' => true,
-			'connection' => 'cake_test_case',
-		));
-
-		$tables = $db->listSources();
-		$this->assertTrue(in_array('cake_testaction_test_suite_posts', $tables));
-
-		$fixture->drop($db);
-		$db =& ConnectionManager::getDataSource('test_suite');
-		$db->config['prefix'] = $_backPrefix;
-		$fixture->drop($db);
->>>>>>> 5349257b
+
 	}
 /**
  * testSkipIf
