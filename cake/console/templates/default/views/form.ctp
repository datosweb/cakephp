<?php
/**
 *
 * PHP versions 4 and 5
 *
 * CakePHP(tm) : Rapid Development Framework (http://cakephp.org)
 * Copyright 2005-2009, Cake Software Foundation, Inc. (http://cakefoundation.org)
 *
 * Licensed under The MIT License
 * Redistributions of files must retain the above copyright notice.
 *
 * @copyright     Copyright 2005-2009, Cake Software Foundation, Inc. (http://cakefoundation.org)
 * @link          http://cakephp.org CakePHP(tm) Project
 * @package       cake
 * @subpackage    cake.cake.console.libs.templates.views
 * @since         CakePHP(tm) v 1.2.0.5234
 * @license       MIT License (http://www.opensource.org/licenses/mit-license.php)
 */
?>
<div class="<?php echo $pluralVar;?> form">
<?php echo "<?php echo \$this->Form->create('{$modelClass}');?>\n";?>
	<fieldset>
<<<<<<< HEAD
 		<legend><?php echo "<?php printf(__('" . Inflector::humanize($action) . " %s'), __('{$singularHumanName}')); ?>";?></legend>
=======
 		<legend><?php printf("<?php __('%s %s'); ?>", Inflector::humanize($action), $singularHumanName); ?></legend>
>>>>>>> b5a0dccc
<?php
		echo "\t<?php\n";
		foreach ($fields as $field) {
			if (strpos($action, 'add') !== false && $field == $primaryKey) {
				continue;
			} elseif (!in_array($field, array('created', 'modified', 'updated'))) {
				echo "\t\techo \$this->Form->input('{$field}');\n";
			}
		}
		if (!empty($associations['hasAndBelongsToMany'])) {
			foreach ($associations['hasAndBelongsToMany'] as $assocName => $assocData) {
				echo "\t\techo \$this->Form->input('{$assocName}');\n";
			}
		}
		echo "\t?>\n";
?>
	</fieldset>
<?php
	echo "<?php echo \$this->Form->end(__('Submit'));?>\n";
?>
</div>
<div class="actions">
	<h3><?php echo "<?php echo __('Actions'); ?>"; ?></h3>
	<ul>

<?php if (strpos($action, 'add') === false): ?>
		<li><?php echo "<?php echo \$this->Html->link(__('Delete'), array('action' => 'delete', \$this->Form->value('{$modelClass}.{$primaryKey}')), null, sprintf(__('Are you sure you want to delete # %s?'), \$this->Form->value('{$modelClass}.{$primaryKey}'))); ?>";?></li>
<?php endif;?>
<<<<<<< HEAD
		<li><?php echo "<?php echo \$this->Html->link(sprintf(__('List %s'), __('{$pluralHumanName}')), array('action' => 'index'));?>";?></li>
=======
		<li><?php echo "<?php echo \$this->Html->link(__('List " . $pluralHumanName . "', true), array('action' => 'index'));?>";?></li>
>>>>>>> b5a0dccc
<?php
		$done = array();
		foreach ($associations as $type => $data) {
			foreach ($data as $alias => $details) {
				if ($details['controller'] != $this->name && !in_array($details['controller'], $done)) {
<<<<<<< HEAD
					echo "\t\t<li><?php echo \$this->Html->link(sprintf(__('List %s'), __('" . Inflector::humanize($details['controller']) . "')), array('controller' => '{$details['controller']}', 'action' => 'index')); ?> </li>\n";
					echo "\t\t<li><?php echo \$this->Html->link(sprintf(__('New %s'), __('" . Inflector::humanize(Inflector::underscore($alias)) . "')), array('controller' => '{$details['controller']}', 'action' => 'add')); ?> </li>\n";
=======
					echo "\t\t<li><?php echo \$this->Html->link(__('List " . Inflector::humanize($details['controller']) . "', true), array('controller' => '{$details['controller']}', 'action' => 'index')); ?> </li>\n";
					echo "\t\t<li><?php echo \$this->Html->link(__('New " . Inflector::humanize(Inflector::underscore($alias)) . "', true), array('controller' => '{$details['controller']}', 'action' => 'add')); ?> </li>\n";
>>>>>>> b5a0dccc
					$done[] = $details['controller'];
				}
			}
		}
?>
	</ul>
</div><|MERGE_RESOLUTION|>--- conflicted
+++ resolved
@@ -20,11 +20,7 @@
 <div class="<?php echo $pluralVar;?> form">
 <?php echo "<?php echo \$this->Form->create('{$modelClass}');?>\n";?>
 	<fieldset>
-<<<<<<< HEAD
- 		<legend><?php echo "<?php printf(__('" . Inflector::humanize($action) . " %s'), __('{$singularHumanName}')); ?>";?></legend>
-=======
- 		<legend><?php printf("<?php __('%s %s'); ?>", Inflector::humanize($action), $singularHumanName); ?></legend>
->>>>>>> b5a0dccc
+ 		<legend><?php printf("<?php __('%s %s', true); ?>", Inflector::humanize($action), $singularHumanName); ?></legend>
 <?php
 		echo "\t<?php\n";
 		foreach ($fields as $field) {
@@ -53,23 +49,14 @@
 <?php if (strpos($action, 'add') === false): ?>
 		<li><?php echo "<?php echo \$this->Html->link(__('Delete'), array('action' => 'delete', \$this->Form->value('{$modelClass}.{$primaryKey}')), null, sprintf(__('Are you sure you want to delete # %s?'), \$this->Form->value('{$modelClass}.{$primaryKey}'))); ?>";?></li>
 <?php endif;?>
-<<<<<<< HEAD
-		<li><?php echo "<?php echo \$this->Html->link(sprintf(__('List %s'), __('{$pluralHumanName}')), array('action' => 'index'));?>";?></li>
-=======
-		<li><?php echo "<?php echo \$this->Html->link(__('List " . $pluralHumanName . "', true), array('action' => 'index'));?>";?></li>
->>>>>>> b5a0dccc
+		<li><?php echo "<?php echo \$this->Html->link(__('List " . $pluralHumanName . "'), array('action' => 'index'));?>";?></li>
 <?php
 		$done = array();
 		foreach ($associations as $type => $data) {
 			foreach ($data as $alias => $details) {
 				if ($details['controller'] != $this->name && !in_array($details['controller'], $done)) {
-<<<<<<< HEAD
-					echo "\t\t<li><?php echo \$this->Html->link(sprintf(__('List %s'), __('" . Inflector::humanize($details['controller']) . "')), array('controller' => '{$details['controller']}', 'action' => 'index')); ?> </li>\n";
-					echo "\t\t<li><?php echo \$this->Html->link(sprintf(__('New %s'), __('" . Inflector::humanize(Inflector::underscore($alias)) . "')), array('controller' => '{$details['controller']}', 'action' => 'add')); ?> </li>\n";
-=======
-					echo "\t\t<li><?php echo \$this->Html->link(__('List " . Inflector::humanize($details['controller']) . "', true), array('controller' => '{$details['controller']}', 'action' => 'index')); ?> </li>\n";
-					echo "\t\t<li><?php echo \$this->Html->link(__('New " . Inflector::humanize(Inflector::underscore($alias)) . "', true), array('controller' => '{$details['controller']}', 'action' => 'add')); ?> </li>\n";
->>>>>>> b5a0dccc
+					echo "\t\t<li><?php echo \$this->Html->link(__('List " . Inflector::humanize($details['controller']) . "'), array('controller' => '{$details['controller']}', 'action' => 'index')); ?> </li>\n";
+					echo "\t\t<li><?php echo \$this->Html->link(__('New " . Inflector::humanize(Inflector::underscore($alias)) . "'), array('controller' => '{$details['controller']}', 'action' => 'add')); ?> </li>\n";
 					$done[] = $details['controller'];
 				}
 			}
