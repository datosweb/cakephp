<?php
/**
 * The View Tasks handles creating and updating view files.
 *
 * Long description for file
 *
 * PHP versions 4 and 5
 *
 * CakePHP(tm) :  Rapid Development Framework (http://www.cakephp.org)
 * Copyright 2005-2009, Cake Software Foundation, Inc. (http://www.cakefoundation.org)
 *
 * Licensed under The MIT License
 * Redistributions of files must retain the above copyright notice.
 *
 * @filesource
 * @copyright     Copyright 2005-2009, Cake Software Foundation, Inc. (http://www.cakefoundation.org)
 * @link          http://www.cakefoundation.org/projects/info/cakephp CakePHP(tm) Project
 * @package       cake
 * @subpackage    cake.cake.console.libs.tasks
 * @since         CakePHP(tm) v 1.2
 * @license       http://www.opensource.org/licenses/mit-license.php The MIT License
 */
App::import('Core', 'Controller');

/**
 * Task class for creating and updating view files.
 *
 * @package       cake
 * @subpackage    cake.cake.console.libs.tasks
 */
class ViewTask extends Shell {

/**
 * Name of plugin
 *
 * @var string
 * @access public
 */
	var $plugin = null;

/**
 * Tasks to be loaded by this Task
 *
 * @var array
 * @access public
 */
	var $tasks = array('Project', 'Controller', 'DbConfig', 'Template');

/**
 * path to VIEWS directory
 *
 * @var array
 * @access public
 */
	var $path = VIEWS;

/**
 * Name of the controller being used
 *
 * @var string
 * @access public
 */
	var $controllerName = null;

/**
 * Path to controller to put views
 *
 * @var string
 * @access public
 */
	var $controllerPath = null;

/**
 * The template file to use
 *
 * @var string
 * @access public
 */
	var $template = null;

/**
 * Actions to use for scaffolding
 *
 * @var array
 * @access public
 */
	var $scaffoldActions = array('index', 'view', 'add', 'edit');

/**
 * Override initialize
 *
 * @access public
 */
	function initialize() {
	}

/**
 * Execution method always used for tasks
 *
 * @access public
 */
	function execute() {
		if (empty($this->args)) {
			$this->__interactive();
		}
		if (empty($this->args[0])) {
			return;
		}
		if (!isset($this->connection)) {
			$this->connection = 'default';
		}
		$controller = $action = $alias = null;
		$this->controllerName = Inflector::camelize($this->args[0]);
		$this->controllerPath = Inflector::underscore($this->controllerName);

		if (strtolower($this->args[0]) == 'all') {
			return $this->all();
		}

		if (isset($this->args[1])) {
			$this->template = $this->args[1];
		}
		if (isset($this->args[2])) {
			$action = $this->args[2];
		}
		if (!$action) {
			$action = $this->template;
		}
		if ($action) {
			return $this->bake($action, true);
		}

		$vars = $this->__loadController();
		$methods = $this->_methodsToBake();

<<<<<<< HEAD
		foreach ($methods as $method) {
			$content = $this->getContent($method, $vars);
			if ($content) {
				$this->bake($method, $content);
=======
			if (in_array($action, $this->scaffoldActions)) {
				$this->bake($action, true);
			} elseif ($action) {
				$this->bake($action, true);
			} else {
				$vars = $this->__loadController();
				$methods = $this->_methodsToBake();
				foreach ($methods as $method) {
					$content = $this->getContent($method, $vars);
					$this->bake($method, $content);
				}
>>>>>>> 092f58ba
			}
		}
	}

/**
 * Get a list of actions that can / should have views baked for them.
 *
 * @return array Array of action names that should be baked
 **/
	function _methodsToBake() {
		$methods =  array_diff(
			array_map('strtolower', get_class_methods($this->controllerName . 'Controller')),
			array_map('strtolower', get_class_methods('appcontroller'))
		);
		$scaffoldActions = false;
		if (empty($methods)) {
			$scaffoldActions = true;
			$methods = $this->scaffoldActions;
		}
		$adminRoute = Configure::read('Routing.admin');
		foreach ($methods as $i => $method) {
<<<<<<< HEAD
			if ($adminRoute && isset($this->params['admin'])) {
				if ($scaffoldActions) {
					$methods[$i] = $adminRoute . '_' . $method;
					continue;
				} elseif (strpos($method, $adminRoute . '_') === false) {
					unset($methods[$i]);
				}
=======
			if ($method == 'delete' || $method == $adminRoute . '_delete' || $method{0} == '_') {
				unset($methods[$i]);
>>>>>>> 092f58ba
			}
			if ($method[0] === '_') {
				unset($methods[$i]);
			}
		}
		return $methods;
	}

/**
 * Bake All views for All controllers.
 *
 * @return void
 **/
	function all() {
		$actions = $this->scaffoldActions;
		$this->Controller->interactive = false;
		$tables = $this->Controller->listAll($this->connection, false);
		$this->interactive = false;
		foreach ($tables as $table) {
			$model = $this->_modelName($table);
			$this->controllerName = $this->_controllerName($model);
			$this->controllerPath = Inflector::underscore($this->controllerName);
			if (App::import('Model', $model)) {
				$vars = $this->__loadController();
				$this->bakeActions($actions, $vars);
			}
		}
	}

/**
 * Handles interactive baking
 *
 * @access private
 */
	function __interactive() {
		$this->hr();
		$this->out(sprintf("Bake View\nPath: %s", $this->path));
		$this->hr();

		if (empty($this->connection)) {
			$this->connection = $this->DbConfig->getConfig();
		}

		$this->Controller->connection = $this->connection;
		$this->controllerName = $this->Controller->getName();

		$this->controllerPath = strtolower(Inflector::underscore($this->controllerName));

		$prompt = sprintf(__("Would you like bake to build your views interactively?\nWarning: Choosing no will overwrite %s views if it exist.", true),  $this->controllerName);
		$interactive = $this->in($prompt, array('y', 'n'), 'n');

		if (strtolower($interactive) == 'n') {
			$this->interactive = false;
		}

		$prompt = __("Would you like to create some CRUD views\n(index, add, view, edit) for this controller?\nNOTE: Before doing so, you'll need to create your controller\nand model classes (including associated models).", true);
		$wannaDoScaffold = $this->in($prompt, array('y','n'), 'y');

		$wannaDoAdmin = $this->in(__("Would you like to create the views for admin routing?", true), array('y','n'), 'n');

		if (strtolower($wannaDoScaffold) == 'y' || strtolower($wannaDoAdmin) == 'y') {
			$vars = $this->__loadController();
			if (strtolower($wannaDoScaffold) == 'y') {
				$actions = $this->scaffoldActions;
				$this->bakeActions($actions, $vars);
			}
			if (strtolower($wannaDoAdmin) == 'y') {
				$admin = $this->Project->getAdmin();
				$regularActions = $this->scaffoldActions;
				$adminActions = array();
				foreach ($regularActions as $action) {
					$adminActions[] = $admin . $action;
				}
				$this->bakeActions($adminActions, $vars);
			}
			$this->hr();
			$this->out('');
			$this->out(__("View Scaffolding Complete.\n", true));
		} else {
			$this->customAction();
		}
	}

/**
 * Loads Controller and sets variables for the template
 * Available template variables
 *	'modelClass', 'primaryKey', 'displayField', 'singularVar', 'pluralVar',
 *	'singularHumanName', 'pluralHumanName', 'fields', 'foreignKeys',
 *	'belongsTo', 'hasOne', 'hasMany', 'hasAndBelongsToMany'
 *
 * @return array Returns an variables to be made available to a view template
 * @access private
 */
	function __loadController() {
		if (!$this->controllerName) {
			$this->err(__('Controller not found', true));
		}

		$import = $this->controllerName;
		if ($this->plugin) {
			$import = $this->plugin . '.' . $this->controllerName;
		}

		if (!App::import('Controller', $import)) {
			$file = $this->controllerPath . '_controller.php';
			$this->err(sprintf(__("The file '%s' could not be found.\nIn order to bake a view, you'll need to first create the controller.", true), $file));
			$this->_stop();
		}
		$controllerClassName = $this->controllerName . 'Controller';
		$controllerObj =& new $controllerClassName();
		$controllerObj->constructClasses();
		$modelClass = $controllerObj->modelClass;
		$modelObj =& ClassRegistry::getObject($controllerObj->modelKey);

		if ($modelObj) {
			$primaryKey = $modelObj->primaryKey;
			$displayField = $modelObj->displayField;
			$singularVar = Inflector::variable($modelClass);
			$pluralVar = Inflector::variable($this->controllerName);
			$singularHumanName = Inflector::humanize($modelClass);
			$pluralHumanName = Inflector::humanize($this->controllerName);
			$schema = $modelObj->schema();
			$fields = array_keys($schema);
			$associations = $this->__associations($modelObj);
		} else {
			$primaryKey = null;
			$displayField = null;
			$singularVar = Inflector::variable(Inflector::singularize($this->controllerName));
			$pluralVar = Inflector::variable($this->controllerName);
			$singularHumanName = Inflector::humanize(Inflector::singularize($this->controllerName));
			$pluralHumanName = Inflector::humanize($this->controllerName);
			$fields = array();
			$schema = array();
			$associations = array();
		}

		return compact('modelClass', 'schema', 'primaryKey', 'displayField', 'singularVar', 'pluralVar',
				'singularHumanName', 'pluralHumanName', 'fields','associations');
	}

/**
 * Bake a view file for each of the supplied actions
 *
 * @param array $actions Array of actions to make files for.
 * @return void
 **/
	function bakeActions($actions, $vars) {
		foreach ($actions as $action) {
			$content = $this->getContent($action, $vars);
			$this->bake($action, $content);
		}
	}

/**
 * handle creation of baking a custom action view file
 *
 * @return void
 **/
	function customAction() {
		$action = '';
		while ($action == '') {
			$action = $this->in(__('Action Name? (use lowercase_underscored function name)', true));
			if ($action == '') {
				$this->out(__('The action name you supplied was empty. Please try again.', true));
			}
		}
		$this->out('');
		$this->hr();
		$this->out(__('The following view will be created:', true));
		$this->hr();
		$this->out(sprintf(__('Controller Name: %s', true), $this->controllerName));
		$this->out(sprintf(__('Action Name:     %s', true), $action));
		$this->out(sprintf(__('Path:            %s', true), $this->params['app'] . DS . $this->controllerPath . DS . Inflector::underscore($action) . ".ctp"));
		$this->hr();
		$looksGood = $this->in(__('Look okay?', true), array('y','n'), 'y');
		if (strtolower($looksGood) == 'y') {
			$this->bake($action);
			$this->_stop();
		} else {
			$this->out(__('Bake Aborted.', true));
		}
	}

/**
 * Assembles and writes bakes the view file.
 *
 * @param string $action Action to bake
 * @param string $content Content to write
 * @return boolean Success
 * @access public
 */
	function bake($action, $content = '') {
		if ($content === true) {
			$content = $this->getContent($action);
		}
		$path = $this->path;
		if (isset($this->plugin)) {
			$path = $this->_pluginPath($this->plugin) . 'views' . DS;
		}
		$filename = $path . $this->controllerPath . DS . Inflector::underscore($action) . '.ctp';
		return $this->createFile($filename, $content);
	}

/**
 * Builds content from template and variables
 *
 * @param string $template file to use
 * @param array $vars passed for use in templates
 * @return string content from template
 * @access public
 */
	function getContent($template = null, $vars = null) {
		if (!$template) {
			$template = $this->template;
		}
		$action = $template;

		$adminRoute = Configure::read('Routing.admin');
		if (!empty($adminRoute) && strpos($template, $adminRoute) !== false) {
			$template = str_replace($adminRoute . '_', '', $template);
		}
		if (in_array($template, array('add', 'edit'))) {
			$action = $template;
			$template = 'form';
		} elseif (preg_match('@(_add|_edit)$@', $template)) {
			$action = $template;
			$template = str_replace(array('_add', '_edit'), '_form', $template);
		}
		if (!$vars) {
			$vars = $this->__loadController();
		}

		$this->Template->set('action', $action);
		$this->Template->set('plugin', $this->plugin);
		$this->Template->set($vars);
		$output = $this->Template->generate('views', $template);

		if (!empty($output)) {
			return $output;
		}
		return false;
	}

/**
 * Displays help contents
 *
 * @access public
 */
	function help() {
		$this->hr();
		$this->out("Usage: cake bake view <arg1> <arg2>...");
		$this->hr();
		$this->out('Commands:');
		$this->out('');
		$this->out("view <controller>");
		$this->out("\tWill read the given controller for methods");
		$this->out("\tand bake corresponding views.");
		$this->out("\tUsing the -admin flag will only bake views for actions");
		$this->out("\tthat begin with Routing.admin.");
		$this->out("\tIf var scaffold is found it will bake the CRUD actions");
		$this->out("\t(index,view,add,edit)");
		$this->out('');
		$this->out("view <controller> <action>");
		$this->out("\tWill bake a template. core templates: (index, add, edit, view)");
		$this->out('');
		$this->out("view <controller> <template> <alias>");
		$this->out("\tWill use the template specified");
		$this->out("\tbut name the file based on the alias");
		$this->out('');
		$this->out("view all");
		$this->out("\tBake all CRUD action views for all controllers.");
		$this->out("\tRequires that models and controllers exist.");
		$this->_stop();
	}

/**
 * Returns associations for controllers models.
 *
 * @return  array $associations
 * @access private
 */
	function __associations($model) {
		$keys = array('belongsTo', 'hasOne', 'hasMany', 'hasAndBelongsToMany');
		$associations = array();

		foreach ($keys as $key => $type) {
			foreach ($model->{$type} as $assocKey => $assocData) {
				$associations[$type][$assocKey]['primaryKey'] = $model->{$assocKey}->primaryKey;
				$associations[$type][$assocKey]['displayField'] = $model->{$assocKey}->displayField;
				$associations[$type][$assocKey]['foreignKey'] = $assocData['foreignKey'];
				$associations[$type][$assocKey]['controller'] = Inflector::pluralize(Inflector::underscore($assocData['className']));
				$associations[$type][$assocKey]['fields'] =  array_keys($model->{$assocKey}->schema());
			}
		}
		return $associations;
	}
}

?><|MERGE_RESOLUTION|>--- conflicted
+++ resolved
@@ -133,24 +133,10 @@
 		$vars = $this->__loadController();
 		$methods = $this->_methodsToBake();
 
-<<<<<<< HEAD
 		foreach ($methods as $method) {
 			$content = $this->getContent($method, $vars);
 			if ($content) {
 				$this->bake($method, $content);
-=======
-			if (in_array($action, $this->scaffoldActions)) {
-				$this->bake($action, true);
-			} elseif ($action) {
-				$this->bake($action, true);
-			} else {
-				$vars = $this->__loadController();
-				$methods = $this->_methodsToBake();
-				foreach ($methods as $method) {
-					$content = $this->getContent($method, $vars);
-					$this->bake($method, $content);
-				}
->>>>>>> 092f58ba
 			}
 		}
 	}
@@ -172,7 +158,6 @@
 		}
 		$adminRoute = Configure::read('Routing.admin');
 		foreach ($methods as $i => $method) {
-<<<<<<< HEAD
 			if ($adminRoute && isset($this->params['admin'])) {
 				if ($scaffoldActions) {
 					$methods[$i] = $adminRoute . '_' . $method;
@@ -180,10 +165,6 @@
 				} elseif (strpos($method, $adminRoute . '_') === false) {
 					unset($methods[$i]);
 				}
-=======
-			if ($method == 'delete' || $method == $adminRoute . '_delete' || $method{0} == '_') {
-				unset($methods[$i]);
->>>>>>> 092f58ba
 			}
 			if ($method[0] === '_') {
 				unset($methods[$i]);
@@ -481,5 +462,4 @@
 		return $associations;
 	}
 }
-
 ?>