--- conflicted
+++ resolved
@@ -173,14 +173,10 @@
  */
 	public function __construct(ComponentCollection $collection, $settings = array()) {
 		$this->key = Configure::read('Security.salt');
-<<<<<<< HEAD
 		parent::__construct($collection, $settings);
-=======
-		$this->_set($settings);
 		if (isset($this->time)) {
-			$this->__expire($this->time);
-		}
->>>>>>> e9011bad
+			$this->_expire($this->time);
+		}
 	}
 
 /**
