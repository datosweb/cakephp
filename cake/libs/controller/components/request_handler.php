<?php
/**
 * Request object for handling alternative HTTP requests
 *
 * Alternative HTTP requests can come from wireless units like mobile phones, palmtop computers,
 * and the like.  These units have no use for Ajax requests, and this Component can tell how Cake
 * should respond to the different needs of a handheld computer and a desktop machine.
 *
 * CakePHP(tm) : Rapid Development Framework (http://cakephp.org)
 * Copyright 2005-2010, Cake Software Foundation, Inc. (http://cakefoundation.org)
 *
 * Licensed under The MIT License
 * Redistributions of files must retain the above copyright notice.
 *
 * @copyright     Copyright 2005-2010, Cake Software Foundation, Inc. (http://cakefoundation.org)
 * @link          http://cakephp.org CakePHP(tm) Project
 * @package       cake
 * @subpackage    cake.cake.libs.controller.components
 * @since         CakePHP(tm) v 0.10.4.1076
 * @license       MIT License (http://www.opensource.org/licenses/mit-license.php)
 */

/**
 * Request object for handling HTTP requests
 *
 * @package       cake
 * @subpackage    cake.cake.libs.controller.components
 * @link http://book.cakephp.org/view/1291/Request-Handling
 *
 */
class RequestHandlerComponent extends Component {

/**
 * The layout that will be switched to for Ajax requests
 *
 * @var string
 * @access public
 * @see RequestHandler::setAjax()
 */
	public $ajaxLayout = 'ajax';

/**
 * Determines whether or not callbacks will be fired on this component
 *
 * @var boolean
 * @access public
 */
	public $enabled = true;

/**
 * Holds the reference to Controller::$request
 *
 * @var CakeRequest
 * @access public
 */
	public $request;

/**
 * Holds the reference to Controller::$response
 *
 * @var CakeResponse
 * @access public
 */
	public $response;

/**
 * The template to use when rendering the given content type.
 *
 * @var string
 * @access private
 */
	private $__renderType = null;

/**
 * Contains the file extension parsed out by the Router
 *
 * @var string
 * @access public
 * @see Router::parseExtensions()
 */
	public $ext = null;

/**
<<<<<<< HEAD
 * Flag set when MIME types have been initialized
 *
 * @var boolean
 * @access private
 * @see RequestHandler::__initializeTypes()
 */
	private $__typesInitialized = false;

/**
 * Constructor. Parses the accepted content types accepted by the client using HTTP_ACCEPT
 *
 * @param ComponentCollection $collection ComponentCollection object.
 * @param array $settings Array of settings.
 */
	function __construct(ComponentCollection $collection, $settings = array()) {
		$this->__acceptTypes = explode(',', env('HTTP_ACCEPT'));

		foreach ($this->__acceptTypes as $i => $type) {
			if (strpos($type, ';')) {
				$type = explode(';', $type);
				$this->__acceptTypes[$i] = $type[0];
			}
		}
		parent::__construct($collection, $settings);
	}

/**
=======
>>>>>>> 4a8e44b4
 * Initializes the component, gets a reference to Controller::$parameters, and
 * checks to see if a file extension has been parsed by the Router.  Or if the 
 * HTTP_ACCEPT_TYPE is set to a single value that is a supported extension and mapped type.
 * If yes, RequestHandler::$ext is set to that value
 *
 * @param object $controller A reference to the controller
 * @param array $settings Array of settings to _set().
 * @return void
 * @see Router::parseExtensions()
 */
<<<<<<< HEAD
	public function initialize(&$controller) {
		if (isset($controller->params['url']['ext'])) {
			$this->ext = $controller->params['url']['ext'];
		}
=======
	public function initialize(&$controller, $settings = array()) {
		$this->request = $controller->request;
		$this->response = $controller->response;
		if (isset($controller->params['url']['ext'])) {
			$this->ext = $controller->params['url']['ext'];
		}
		if (empty($this->ext)) {
			$accepts = $this->request->accepts();
			$extensions = Router::extensions();
			if (count($accepts) == 1) {
				$mapped = $this->mapType($accepts[0]);
				if (in_array($mapped, $extensions)) {
					$this->ext = $mapped;
				}
			}
		}
		$this->_set($settings);
>>>>>>> 4a8e44b4
	}

/**
 * The startup method of the RequestHandler enables several automatic behaviors
 * related to the detection of certain properties of the HTTP request, including:
 *
 * - Disabling layout rendering for Ajax requests (based on the HTTP_X_REQUESTED_WITH header)
 * - If Router::parseExtensions() is enabled, the layout and template type are
 *   switched based on the parsed extension or Accept-Type header.  For example, if `controller/action.xml`
 *   is requested, the view path becomes `app/views/controller/xml/action.ctp`. Also if
 *   `controller/action` is requested with `Accept-Type: application/xml` in the headers
 *   the view path will become `app/views/controller/xml/action.ctp`.
 * - If a helper with the same name as the extension exists, it is added to the controller.
 * - If the extension is of a type that RequestHandler understands, it will set that
 *   Content-type in the response header.
 * - If the XML data is POSTed, the data is parsed into an XML object, which is assigned
 *   to the $data property of the controller, which can then be saved to a model object.
 *
 * @param object $controller A reference to the controller
 * @return void
 */
	public function startup(&$controller) {
		$controller->request->params['isAjax'] = $this->request->is('ajax');
		$isRecognized = (
			!in_array($this->ext, array('html', 'htm')) &&
			$this->response->getMimeType($this->ext)
		);

		if (!empty($this->ext) && $isRecognized) {
			$this->renderAs($controller, $this->ext);
		} elseif ($this->request->is('ajax')) {
			$this->renderAs($controller, 'ajax');
		}

		if ($this->requestedWith('xml')) {
			if (!class_exists('XmlNode')) {
				App::import('Core', 'Xml');
			}
			$xml = new Xml(trim(file_get_contents('php://input')));

			if (count($xml->children) == 1 && is_object($dataNode = $xml->child('data'))) {
				$controller->data = $dataNode->toArray();
			} else {
				$controller->data = $xml->toArray();
			}
		}
	}

/**
 * Handles (fakes) redirects for Ajax requests using requestAction()
 *
 * @param object $controller A reference to the controller
 * @param mixed $url A string or array containing the redirect location
 * @param mixed HTTP Status for redirect
 */
	public function beforeRedirect(&$controller, $url, $status = null) {
		if (!$this->request->is('ajax')) {
			return;
		}
		foreach ($_POST as $key => $val) {
			unset($_POST[$key]);
		}
		if (is_array($url)) {
			$url = Router::url($url + array('base' => false));
		}
		if (!empty($status)) {
			$statusCode = $this->response->httpCodes($status);
			$code = key($statusCode);
			$this->response->statusCode($code);
		}
		$this->response->body($this->requestAction($url, array('return', 'bare' => false)));
		$this->response->send();
		$this->_stop();
	}

/**
 * Returns true if the current HTTP request is Ajax, false otherwise
 *
 * @return boolean True if call is Ajax
 */
	public function isAjax() {
		return $this->request->is('ajax');
	}

/**
 * Returns true if the current HTTP request is coming from a Flash-based client
 *
 * @return boolean True if call is from Flash
 */
	public function isFlash() {
		return $this->request->is('flash');
	}

/**
 * Returns true if the current request is over HTTPS, false otherwise.
 *
 * @return bool True if call is over HTTPS
 */
	public function isSSL() {
		return $this->request->is('ssl');
	}

/**
 * Returns true if the current call accepts an XML response, false otherwise
 *
 * @return boolean True if client accepts an XML response
 */
	public function isXml() {
		return $this->prefers('xml');
	}

/**
 * Returns true if the current call accepts an RSS response, false otherwise
 *
 * @return boolean True if client accepts an RSS response
 */
	public function isRss() {
		return $this->prefers('rss');
	}

/**
 * Returns true if the current call accepts an Atom response, false otherwise
 *
 * @return boolean True if client accepts an RSS response
 */
	public function isAtom() {
		return $this->prefers('atom');
	}

/**
 * Returns true if user agent string matches a mobile web browser, or if the
 * client accepts WAP content.
 *
 * @return boolean True if user agent is a mobile web browser
 */
	function isMobile() {
		return $this->request->is('mobile') || $this->accepts('wap');
	}

/**
 * Returns true if the client accepts WAP content
 *
 * @return bool
 */
	public function isWap() {
		return $this->prefers('wap');
	}

/**
 * Returns true if the current call a POST request
 *
 * @return boolean True if call is a POST
 * @deprecated Use $this->request->is('post'); from your controller.
 */
	public function isPost() {
		return $this->request->is('post');
	}

/**
 * Returns true if the current call a PUT request
 *
 * @return boolean True if call is a PUT
 * @deprecated Use $this->request->is('put'); from your controller.
 */
	public function isPut() {
		return $this->request->is('put');
	}

/**
 * Returns true if the current call a GET request
 *
 * @return boolean True if call is a GET
 * @deprecated Use $this->request->is('get'); from your controller.
 */
	public function isGet() {
		return $this->request->is('get');
	}

/**
 * Returns true if the current call a DELETE request
 *
 * @return boolean True if call is a DELETE
 * @deprecated Use $this->request->is('delete'); from your controller.
 */
	public function isDelete() {
		return $this->request->is('delete');
	}

/**
 * Gets Prototype version if call is Ajax, otherwise empty string.
 * The Prototype library sets a special "Prototype version" HTTP header.
 *
 * @return string Prototype version of component making Ajax call
 */
	public function getAjaxVersion() {
		if (env('HTTP_X_PROTOTYPE_VERSION') != null) {
			return env('HTTP_X_PROTOTYPE_VERSION');
		}
		return false;
	}

/**
 * Adds/sets the Content-type(s) for the given name.  This method allows
 * content-types to be mapped to friendly aliases (or extensions), which allows
 * RequestHandler to automatically respond to requests of that type in the
 * startup method.
 *
 * @param string $name The name of the Content-type, i.e. "html", "xml", "css"
 * @param mixed $type The Content-type or array of Content-types assigned to the name,
 *    i.e. "text/html", or "application/xml"
 * @return void
 */
	public function setContent($name, $type = null) {
		$this->response->type(array($name => $type));
	}

/**
 * Gets the server name from which this request was referred
 *
 * @return string Server address
 * @deprecated use $this->request->referer() from your controller instead
 */
	public function getReferer() {
		return $this->request->referer(false);
	}

/**
 * Gets remote client IP
 *
 * @return string Client IP address
 * @deprecated use $this->request->clientIp() from your controller instead.
 */
	public function getClientIP($safe = true) {
		return $this->request->clientIp($safe);
	}

/**
 * Determines which content types the client accepts.  Acceptance is based on
 * the file extension parsed by the Router (if present), and by the HTTP_ACCEPT
 * header. Unlike CakeRequest::accepts() this method deals entirely with mapped content types.
 *
 * Usage:
 *
 * `$this->RequestHandler->accepts(array('xml', 'html', 'json'));`
 *
 * Returns true if the client accepts any of the supplied types.
 *
 * `$this->RequestHandler->accepts('xml');`
 *
 * Returns true if the client accepts xml.
 *
 * @param mixed $type Can be null (or no parameter), a string type name, or an
 *   array of types
 * @return mixed If null or no parameter is passed, returns an array of content
 *   types the client accepts.  If a string is passed, returns true
 *   if the client accepts it.  If an array is passed, returns true
 *   if the client accepts one or more elements in the array.
 * @access public
 * @see RequestHandlerComponent::setContent()
 */
	function accepts($type = null) {
		$accepted = $this->request->accepts();

		if ($type == null) {
			return $this->mapType($accepted);
		} elseif (is_array($type)) {
			foreach ($type as $t) {
				$t = $this->mapAlias($t);
				if (in_array($t, $accepted)) {
					return true;
				}
			}
			return false;
		} elseif (is_string($type)) {
			$type = $this->mapAlias($type);
			return in_array($type, $accepted);
		}
		return false;
	}

/**
 * Determines the content type of the data the client has sent (i.e. in a POST request)
 *
 * @param mixed $type Can be null (or no parameter), a string type name, or an array of types
 * @return mixed If a single type is supplied a boolean will be returned.  If no type is provided
 *   The mapped value of CONTENT_TYPE will be returned. If an array is supplied the first type
 *   in the request content type will be returned.
 */
	public function requestedWith($type = null) {
		if (!$this->request->is('post') && !$this->request->is('put')) {
			return null;
		}
	
		list($contentType) = explode(';', env('CONTENT_TYPE'));
		if ($type == null) {
			return $this->mapType($contentType);
		} elseif (is_array($type)) {
			foreach ($type as $t) {
				if ($this->requestedWith($t)) {
					return $t;
				}
			}
			return false;
		} elseif (is_string($type)) {
			return ($type == $this->mapType($contentType));
		}
	}

/**
 * Determines which content-types the client prefers.  If no parameters are given,
 * the content-type that the client most likely prefers is returned.  If $type is
 * an array, the first item in the array that the client accepts is returned.
 * Preference is determined primarily by the file extension parsed by the Router
 * if provided, and secondarily by the list of content-types provided in
 * HTTP_ACCEPT.
 *
 * @param mixed $type An optional array of 'friendly' content-type names, i.e.
 *   'html', 'xml', 'js', etc.
 * @return mixed If $type is null or not provided, the first content-type in the
 *    list, based on preference, is returned.
 * @access public
 * @see RequestHandlerComponent::setContent()
 */
	function prefers($type = null) {
		$accepts = $this->accepts();

		if ($type == null) {
			if (empty($this->ext)) {
				if (is_array($accepts)) {
					return $accepts[0];
				}
				return $accepts;
			}
			return $this->ext;
		}

		$types = (array)$type;

		if (count($types) === 1) {
			if (!empty($this->ext)) {
				return ($types[0] == $this->ext);
			}
			return ($types[0] == $accepts[0]);
		}

	
		$intersect = array_values(array_intersect($accepts, $types));
		if (empty($intersect)) {
			return false;
		}
		return $intersect[0];
	}

/**
 * Sets the layout and template paths for the content type defined by $type.
 *
 * @param object $controller A reference to a controller object
 * @param string $type Type of response to send (e.g: 'ajax')
 * @return void
 * @access public
 * @see RequestHandlerComponent::setContent()
 * @see RequestHandlerComponent::respondAs()
 */
	function renderAs(&$controller, $type) {
		$options = array('charset' => 'UTF-8');

		if (Configure::read('App.encoding') !== null) {
			$options = array('charset' => Configure::read('App.encoding'));
		}

		if ($type == 'ajax') {
			$controller->layout = $this->ajaxLayout;
			return $this->respondAs('html', $options);
		}
		$controller->ext = '.ctp';

		if (empty($this->__renderType)) {
			$controller->viewPath .= DS . $type;
		} else {
			$remove = preg_replace("/([\/\\\\]{$this->__renderType})$/", DS . $type, $controller->viewPath);
			$controller->viewPath = $remove;
		}
		$this->__renderType = $type;
		$controller->layoutPath = $type;

		if ($this->response->getMimeType($type)) {
			$this->respondAs($type, $options);
		}

		$helper = ucfirst($type);
		$isAdded = (
			in_array($helper, $controller->helpers) ||
			array_key_exists($helper, $controller->helpers)
		);

		if (!$isAdded) {
			if (App::import('Helper', $helper)) {
				$controller->helpers[] = $helper;
			}
		}
	}

/**
 * Sets the response header based on type map index name.  If DEBUG is greater than 2, the header
 * is not set.
 *
 * @param mixed $type Friendly type name, i.e. 'html' or 'xml', or a full content-type,
 *    like 'application/x-shockwave'.
 * @param array $options If $type is a friendly type name that is associated with
 *    more than one type of content, $index is used to select which content-type to use.
 * @return boolean Returns false if the friendly type name given in $type does
 *    not exist in the type map, or if the Content-type header has
 *    already been set by this method.
 * @access public
 * @see RequestHandlerComponent::setContent()
 */
	function respondAs($type, $options = array()) {
		$defaults = array('index' => null, 'charset' => null, 'attachment' => false);
		$options = $options + $defaults;

		$cType = null;
		if (strpos($type, '/') === false) {
			$cType = $this->response->getMimeType($type);
			if ($cType === false) {
				return false;
			}
			if (is_array($cType) && isset($cType[$options['index']])) {
				$cType = $cType[$options['index']];
			}
			if (is_array($cType)) {
				if ($this->prefers($cType)) {
					$cType = $this->prefers($cType);
				} else {
					$cType = $cType[0];
				}
			}
		} else {
			$cType = $type;
		}

		if ($cType != null) {
			$this->response->type($cType);

			if (!empty($options['charset'])) {
				$this->response->charset($options['charset']);
			}
			if (!empty($options['attachment'])) {
				$this->response->download($options['attachment']);
			}
			return true;
		}
		return false;
	}

/**
 * Returns the current response type (Content-type header), or null if not alias exists
 *
 * @return mixed A string content type alias, or raw content type if no alias map exists,
 *	otherwise null
 */
	public function responseType() {
		return $this->mapType($this->response->type());
	}

/**
 * Maps a content-type back to an alias
 *
 * @param mixed $cType Either a string content type to map, or an array of types.
 * @return mixed Aliases for the types provided.
 */
	public function mapType($cType) {
		return $this->response->mapType($cType);
	}

/**
 * Maps a content type alias back to its mime-type(s)
 *
 * @param mixed $alias String alias to convert back into a content type. Or an array of aliases to map.
 * @return mixed Null on an undefined alias.  String value of the mapped alias type.  If an
 *   alias maps to more than one content type, the first one will be returned.
 */
	public function mapAlias($alias) {
		if (is_array($alias)) {
			return array_map(array($this, 'mapAlias'), $alias);
		}
		$type = $this->response->getMimeType($alias);
		if ($type) {
			if (is_array($type)) {
				return $type[0];
			}
			return $type;
		}
		return null;
	}

}<|MERGE_RESOLUTION|>--- conflicted
+++ resolved
@@ -81,7 +81,6 @@
 	public $ext = null;
 
 /**
-<<<<<<< HEAD
  * Flag set when MIME types have been initialized
  *
  * @var boolean
@@ -109,8 +108,6 @@
 	}
 
 /**
-=======
->>>>>>> 4a8e44b4
  * Initializes the component, gets a reference to Controller::$parameters, and
  * checks to see if a file extension has been parsed by the Router.  Or if the 
  * HTTP_ACCEPT_TYPE is set to a single value that is a supported extension and mapped type.
@@ -121,12 +118,6 @@
  * @return void
  * @see Router::parseExtensions()
  */
-<<<<<<< HEAD
-	public function initialize(&$controller) {
-		if (isset($controller->params['url']['ext'])) {
-			$this->ext = $controller->params['url']['ext'];
-		}
-=======
 	public function initialize(&$controller, $settings = array()) {
 		$this->request = $controller->request;
 		$this->response = $controller->response;
@@ -144,7 +135,6 @@
 			}
 		}
 		$this->_set($settings);
->>>>>>> 4a8e44b4
 	}
 
 /**
