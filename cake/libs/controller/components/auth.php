--- conflicted
+++ resolved
@@ -602,11 +602,7 @@
  * @param string $action Controller action name
  * @param string ... etc.
  * @return void
-<<<<<<< HEAD
-=======
- * @access public
  * @link http://book.cakephp.org/view/1257/allow
->>>>>>> 518cab91
  */
 	public function allow() {
 		$args = func_get_args();
@@ -628,11 +624,7 @@
  * @param string ... etc.
  * @return void
  * @see AuthComponent::allow()
-<<<<<<< HEAD
-=======
- * @access public
  * @link http://book.cakephp.org/view/1258/deny
->>>>>>> 518cab91
  */
 	public function deny() {
 		$args = func_get_args();
@@ -653,11 +645,7 @@
  *
  * @param array $map Actions to map
  * @return void
-<<<<<<< HEAD
-=======
- * @access public
  * @link http://book.cakephp.org/view/1260/mapActions
->>>>>>> 518cab91
  */
 	public function mapActions($map = array()) {
 		$crud = array('create', 'read', 'update', 'delete');
@@ -682,11 +670,7 @@
  *
  * @param mixed $data User object
  * @return boolean True on login success, false on failure
-<<<<<<< HEAD
-=======
- * @access public
  * @link http://book.cakephp.org/view/1261/login
->>>>>>> 518cab91
  */
 	public function login($data = null) {
 		$this->__setDefaults();
@@ -709,11 +693,7 @@
  * @param mixed $url Optional URL to redirect the user to after logout
  * @return string AuthComponent::$loginAction
  * @see AuthComponent::$loginAction
-<<<<<<< HEAD
-=======
- * @access public
  * @link http://book.cakephp.org/view/1262/logout
->>>>>>> 518cab91
  */
 	public function logout() {
 		$this->__setDefaults();
@@ -728,11 +708,7 @@
  *
  * @param string $key field to retrive.  Leave null to get entire User record
  * @return mixed User record. or null if no user is logged in.
-<<<<<<< HEAD
-=======
- * @access public
  * @link http://book.cakephp.org/view/1264/user
->>>>>>> 518cab91
  */
 	public function user($key = null) {
 		$this->__setDefaults();
@@ -804,11 +780,7 @@
  *                        user against.  The current request action is used if
  *                        none is specified.
  * @return boolean ACO node path
-<<<<<<< HEAD
-=======
- * @access public
  * @link http://book.cakephp.org/view/1256/action
->>>>>>> 518cab91
  */
 	public function action($action = ':plugin/:controller/:action') {
 		$plugin = empty($this->params['plugin']) ? null : Inflector::camelize($this->params['plugin']) . '/';
@@ -928,11 +900,7 @@
  *
  * @param array $data Set of data to look for passwords
  * @return array Data with passwords hashed
-<<<<<<< HEAD
-=======
- * @access public
  * @link http://book.cakephp.org/view/1259/hashPasswords
->>>>>>> 518cab91
  */
 	public function hashPasswords($data) {
 		if (is_object($this->authenticate) && method_exists($this->authenticate, 'hashPasswords')) {
@@ -953,11 +921,7 @@
  *
  * @param string $password Password to hash
  * @return string Hashed password
-<<<<<<< HEAD
-=======
- * @access public
  * @link http://book.cakephp.org/view/1263/password
->>>>>>> 518cab91
  */
 	public function password($password) {
 		return Security::hash($password, null, true);
