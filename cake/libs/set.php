--- conflicted
+++ resolved
@@ -61,13 +61,7 @@
  * @param boolean $isArray Force to tell $var is an array when $var is empty
  * @return mixed Either filtered array, or true/false when in callback
  */
-<<<<<<< HEAD
 	public static function filter($var, $isArray = false) {
-		if (is_array($var) && (!empty($var) || $isArray)) {
-			return array_filter($var, array('Set', 'filter'));
-		}
-=======
-	function filter($var, $isArray = false) {
 		foreach ((array)$var as $k => $v) {
 			if (!empty($v) && is_array($v)) {
 				$var[$k] = array_filter($v, array('Set', '_filter'));
@@ -81,10 +75,8 @@
  *
  * @param array $var Array to filter.
  * @return boolean
- * @access protected
- */
-	function _filter($var) {
->>>>>>> 8754d11a
+ */
+	protected static function _filter($var) {
 		if ($var === 0 || $var === '0' || !empty($var)) {
 			return true;
 		}
