--- conflicted
+++ resolved
@@ -21,11 +21,7 @@
 endif;
 ?>
 <h2><?php echo sprintf(__('Release Notes for CakePHP %s.', true), Configure::version()); ?></h2>
-<<<<<<< HEAD
-<a href="http://cakephp.lighthouseapp.com/projects/42648/changelog-1-3-0"><?php echo __('Read the changelog'); ?> </a>
-=======
 <a href="http://cakephp.lighthouseapp.com/projects/42648/changelog-1-3-2"><?php __('Read the changelog'); ?> </a>
->>>>>>> 83651091
 <?php
 if (Configure::read() > 0):
 	Debugger::checkSecurityKeys();
@@ -110,11 +106,7 @@
 <p>
 	<?php
 		echo $this->Html->link(
-<<<<<<< HEAD
-			sprintf('<strong>%s</strong>%s', __('new'), __('CakePHP 1.3 Docs')),
-=======
 			sprintf('<strong>%s</strong>%s', __('new', true), __('CakePHP 1.3 Docs', true)),
->>>>>>> 83651091
 			'http://book.cakephp.org/view/875/x1-3-Collection',
 			array('target' => '_blank', 'escape' => false)
 		);
