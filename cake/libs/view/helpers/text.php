--- conflicted
+++ resolved
@@ -333,23 +333,8 @@
  * @return string The glued together string.
  * @access public
  */
-<<<<<<< HEAD
-	function toList($list, $and = 'and') {
-		$return = '';
-		$count = count($list) - 1;
-	    $counter = 0;
-		foreach ($list as $i => $item) {
-			$return .= $item;
-			if ($count > 0 && $counter < $count) {
-				$return .= ($counter < $count - 1 ? ', ' : " {$and} ");
-			}
-		    $counter++;
-		}
-		return $return;
-=======
 	function toList($list, $and = 'and', $separator = ', ') {
         return implode($separator, array_slice($list, null, -1)) . ' ' . $and . ' ' . array_pop($list);
->>>>>>> b3b9ae39
 	}
 }
 ?>