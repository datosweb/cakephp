--- conflicted
+++ resolved
@@ -244,11 +244,7 @@
 			'default' => 'default'
 		])->addOption('template', [
 			'short' => 't',
-<<<<<<< HEAD
 			'help' => 'Theme to use when baking code.'
-=======
-			'help' => __d('cake_console', 'Template to use when baking code.')
->>>>>>> 022c8473
 		]);
 
 		foreach ($this->_taskMap as $task => $config) {
