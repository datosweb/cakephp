--- conflicted
+++ resolved
@@ -176,19 +176,11 @@
 		])->addOption('connection', [
 			'short' => 'c',
 			'default' => 'default',
-<<<<<<< HEAD
 			'help' => 'The datasource connection to get data from.'
-		])->addOption('theme', [
-			'short' => 't',
-			'default' => 'default',
-			'help' => 'Theme to use when baking code.'
-=======
-			'help' => __d('cake_console', 'The datasource connection to get data from.')
 		])->addOption('template', [
 			'short' => 't',
 			'default' => 'default',
-			'help' => __d('cake_console', 'Template to use when baking code.')
->>>>>>> 022c8473
+			'help' => 'Template to use when baking code.'
 		]);
 		return $parser;
 	}
