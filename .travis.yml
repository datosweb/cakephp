language: php

php:
  - 5.4

env:
  - DB=mysql
  - DB=pgsql
  - DB=sqlite

matrix:
  allow_failures:
    - php: 5.4
      env:
        - PHPCS=1
  include:
    - php: 5.4
      env:
        - PHPCS=1

before_script:
  - sh -c "if [ '$DB' = 'mysql' ]; then mysql -e 'CREATE DATABASE cakephp_test;'; fi"
  - sh -c "if [ '$DB' = 'mysql' ]; then mysql -e 'CREATE DATABASE cakephp_test2;'; fi"
  - sh -c "if [ '$DB' = 'mysql' ]; then mysql -e 'CREATE DATABASE cakephp_test3;'; fi"
  - sh -c "if [ '$DB' = 'pgsql' ]; then psql -c 'CREATE DATABASE cakephp_test;' -U postgres; fi"
  - sh -c "if [ '$DB' = 'pgsql' ]; then psql -c 'CREATE SCHEMA test2;' -U postgres -d cakephp_test; fi"
  - sh -c "if [ '$DB' = 'pgsql' ]; then psql -c 'CREATE SCHEMA test3;' -U postgres -d cakephp_test; fi"
  - chmod -R 777 ./App/tmp
  - echo "var net = require('net');
    var server = net.createServer();
    server.listen(80, 'localhost');
<<<<<<< HEAD
    console.log('TCP server listening on port 80 at localhost.');" > App/tmp/socket.js
  - sudo node ./App/tmp/socket.js &
  - sed -i "s/\/\/ \(require __DIR__ \. '\/datasources\.php';\)/\\1/" App/Config/bootstrap.php
=======
    console.log('TCP server listening on port 80 at localhost.');" > app/tmp/socket.js
  - sudo node ./app/tmp/socket.js &
  - pear channel-discover pear.cakephp.org
  - pear install --alldeps cakephp/CakePHP_CodeSniffer
  - phpenv rehash
>>>>>>> a7f192c6
  - set +H
  - echo "<?php
    namespace App\Config;
    use Cake\Core\Configure;
    \$db = 'mysql';
    if (!empty(\$_SERVER['DB'])) {
      \$db = \$_SERVER['DB'];
    }
    \$identities = array(
      'mysql' => array(
        'datasource' => 'Database/Mysql',
        'host' => '0.0.0.0',
        'login' => 'travis',
        'database' => array(
          'default' => 'cakephp_test',
          'test' => 'cakephp_test',
          'test2' => 'cakephp_test2',
          'test_database_three' => 'cakephp_test3'
        ),
      ),
      'pgsql' => array(
        'datasource' => 'Database/Postgres',
        'host' => '127.0.0.1',
        'login' => 'postgres',
        'database' => 'cakephp_test',
        'schema' => array(
          'default' => 'public',
          'test' => 'public',
          'test2' => 'test2',
          'test_database_three' => 'test3'
        )
      ),
      'sqlite' => array(
        'datasource' => 'Database/Sqlite',
        'database' => array(
          'default' => ':memory:',
          'test' => ':memory:',
          'test2' => '/tmp/cakephp_test2.db',
          'test_database_three' => '/tmp/cakephp_test3.db'
        ),
      )
    );
    \$default = array(
      'persistent' => false,
      'host' => '',
      'login' => '',
      'password' => '',
      'database' => '',
      'prefix' => ''
    );
    \$datasources = array();
    foreach (array('default', 'test', 'test2', 'test_database_three') as \$source) {
      \$config = array_merge(\$default, \$identities[\$db]);
      if (is_array(\$config['database'])) {
        \$config['database'] = \$config['database'][\$source];
      }
      if (!empty(\$config['schema']) && is_array(\$config['schema'])) {
        \$config['schema'] = \$config['schema'][\$source];
      }
      \$datasources[\$source] = \$config;
    }
    Configure::write('Datasource', \$datasources);" > App/Config/datasources.php

script:
  - sh -c "if [ '$PHPCS' != '1' ]; then ./lib/Cake/Console/cake test core AllTests --stderr; else phpcs --extensions=php --standard=CakePHP ./lib/Cake; fi"

notifications:
  email: false<|MERGE_RESOLUTION|>--- conflicted
+++ resolved
@@ -29,17 +29,12 @@
   - echo "var net = require('net');
     var server = net.createServer();
     server.listen(80, 'localhost');
-<<<<<<< HEAD
     console.log('TCP server listening on port 80 at localhost.');" > App/tmp/socket.js
   - sudo node ./App/tmp/socket.js &
   - sed -i "s/\/\/ \(require __DIR__ \. '\/datasources\.php';\)/\\1/" App/Config/bootstrap.php
-=======
-    console.log('TCP server listening on port 80 at localhost.');" > app/tmp/socket.js
-  - sudo node ./app/tmp/socket.js &
   - pear channel-discover pear.cakephp.org
   - pear install --alldeps cakephp/CakePHP_CodeSniffer
   - phpenv rehash
->>>>>>> a7f192c6
   - set +H
   - echo "<?php
     namespace App\Config;
