--- conflicted
+++ resolved
@@ -26,11 +26,7 @@
 </p>
 <p class="error">
 	<strong><?php echo __d('cake_dev', 'Error'); ?>: </strong>
-<<<<<<< HEAD
-	<?php echo __d('cake_dev', 'Create the class %s below in file: %s', '<em>' . $class . '</em>', (empty($plugin) ? APP_DIR . DS : Plugin::path($plugin)) . 'Controller' . DS . 'Component' . DS . $class . '.php'); ?>
-=======
-	<?php echo __d('cake_dev', 'Create the class %s below in file: %s', '<em>' . $class . '</em>', (empty($plugin) ? APP_DIR : CakePlugin::path($plugin)) . DS . 'Controller' . DS . 'Component' . DS . $class . '.php'); ?>
->>>>>>> fddcdd62
+	<?php echo __d('cake_dev', 'Create the class %s below in file: %s', '<em>' . $class . '</em>', (empty($plugin) ? APP_DIR : Plugin::path($plugin)) . DS . 'Controller' . DS . 'Component' . DS . $class . '.php'); ?>
 </p>
 <pre>
 &lt;?php
