<?php
/**
 * Methods for displaying presentation data in the view.
 *
 * PHP 5
 *
 * CakePHP(tm) : Rapid Development Framework (http://cakephp.org)
 * Copyright (c) Cake Software Foundation, Inc. (http://cakefoundation.org)
 *
 * Licensed under The MIT License
 * For full copyright and license information, please see the LICENSE.txt
 * Redistributions of files must retain the above copyright notice.
 *
 * @copyright     Copyright (c) Cake Software Foundation, Inc. (http://cakefoundation.org)
 * @link          http://cakephp.org CakePHP(tm) Project
 * @package       Cake.View
 * @since         CakePHP(tm) v 0.10.0.1076
 * @license       http://www.opensource.org/licenses/mit-license.php MIT License
 */

App::uses('HelperCollection', 'View');
App::uses('AppHelper', 'View/Helper');
App::uses('Router', 'Routing');
App::uses('ViewBlock', 'View');
App::uses('CakeEvent', 'Event');
App::uses('CakeEventManager', 'Event');
App::uses('CakeResponse', 'Network');

/**
 * View, the V in the MVC triad. View interacts with Helpers and view variables passed
 * in from the controller to render the results of the controller action. Often this is HTML,
 * but can also take the form of JSON, XML, PDF's or streaming files.
 *
 * CakePHP uses a two-step-view pattern. This means that the view content is rendered first,
 * and then inserted into the selected layout. This also means you can pass data from the view to the
 * layout using `$this->set()`
 *
 * Since 2.1, the base View class also includes support for themes by default. Theme views are regular
 * view files that can provide unique HTML and static assets. If theme views are not found for the
 * current view the default app view files will be used. You can set `$this->theme = 'mytheme'`
 * in your Controller to use the Themes.
 *
 * Example of theme path with `$this->theme = 'SuperHot';` Would be `app/View/Themed/SuperHot/Posts`
 *
 * @package       Cake.View
 * @property      CacheHelper $Cache
 * @property      FormHelper $Form
 * @property      HtmlHelper $Html
 * @property      JsHelper $Js
 * @property      NumberHelper $Number
 * @property      PaginatorHelper $Paginator
 * @property      RssHelper $Rss
 * @property      SessionHelper $Session
 * @property      TextHelper $Text
 * @property      TimeHelper $Time
 * @property      ViewBlock $Blocks
 */
class View extends Object {

/**
 * Helpers collection
 *
 * @var HelperCollection
 */
	public $Helpers;

/**
 * ViewBlock instance.
 *
 * @var ViewBlock
 */
	public $Blocks;

/**
 * Name of the plugin.
 *
 * @link http://manual.cakephp.org/chapter/plugins
 * @var string
 */
	public $plugin = null;

/**
 * Name of the controller.
 *
 * @var string Name of controller
 */
	public $name = null;

/**
 * Current passed params
 *
 * @var mixed
 */
	public $passedArgs = array();

/**
 * An array of names of built-in helpers to include.
 *
 * @var mixed A single name as a string or a list of names as an array.
 */
	public $helpers = array('Html');

/**
 * Path to View.
 *
 * @var string Path to View
 */
	public $viewPath = null;

/**
 * Variables for the view
 *
 * @var array
 */
	public $viewVars = array();

/**
 * Name of view to use with this View.
 *
 * @var string
 */
	public $view = null;

/**
 * Name of layout to use with this View.
 *
 * @var string
 */
	public $layout = 'default';

/**
 * Path to Layout.
 *
 * @var string Path to Layout
 */
	public $layoutPath = null;

/**
 * Turns on or off Cake's conventional mode of applying layout files. On by default.
 * Setting to off means that layouts will not be automatically applied to rendered views.
 *
 * @var boolean
 */
	public $autoLayout = true;

/**
 * File extension. Defaults to Cake's template ".ctp".
 *
 * @var string
 */
	public $ext = '.ctp';

/**
 * Sub-directory for this view file. This is often used for extension based routing.
 * Eg. With an `xml` extension, $subDir would be `xml/`
 *
 * @var string
 */
	public $subDir = null;

/**
 * Theme name.
 *
 * @var string
 */
	public $theme = null;

/**
 * Used to define methods a controller that will be cached.
 *
 * @see Controller::$cacheAction
 * @var mixed
 */
	public $cacheAction = false;

/**
 * Holds current errors for the model validation.
 *
 * @var array
 */
	public $validationErrors = array();

/**
 * True when the view has been rendered.
 *
 * @var boolean
 */
	public $hasRendered = false;

/**
 * List of generated DOM UUIDs.
 *
 * @var array
 */
	public $uuids = array();

/**
 * An instance of a CakeRequest object that contains information about the current request.
 * This object contains all the information about a request and several methods for reading
 * additional information about the request.
 *
 * @var CakeRequest
 */
	public $request;

/**
 * Reference to the Response object
 *
 * @var CakeResponse
 */
	public $response;

/**
 * The Cache configuration View will use to store cached elements. Changing this will change
 * the default configuration elements are stored under. You can also choose a cache config
 * per element.
 *
 * @var string
 * @see View::element()
 */
	public $elementCache = 'default';

/**
 * Element cache settings
 *
<<<<<<< HEAD
=======
 * @var array
>>>>>>> 0d486bda
 * @see View::_elementCache();
 * @see View::_renderElement
 */
	public $elementCacheSettings = array();

/**
 * List of variables to collect from the associated controller.
 *
 * @var array
 */
	protected $_passedVars = array(
		'viewVars', 'autoLayout', 'ext', 'helpers', 'view', 'layout', 'name', 'theme',
		'layoutPath', 'viewPath', 'request', 'plugin', 'passedArgs', 'cacheAction'
	);

/**
 * Scripts (and/or other <head /> tags) for the layout.
 *
 * @var array
 */
	protected $_scripts = array();

/**
 * Holds an array of paths.
 *
 * @var array
 */
	protected $_paths = array();

/**
 * Indicate that helpers have been loaded.
 *
 * @var boolean
 */
	protected $_helpersLoaded = false;

/**
 * The names of views and their parents used with View::extend();
 *
 * @var array
 */
	protected $_parents = array();

/**
 * The currently rendering view file. Used for resolving parent files.
 *
 * @var string
 */
	protected $_current = null;

/**
 * Currently rendering an element. Used for finding parent fragments
 * for elements.
 *
 * @var string
 */
	protected $_currentType = '';

/**
 * Content stack, used for nested templates that all use View::extend();
 *
 * @var array
 */
	protected $_stack = array();

/**
 * Instance of the CakeEventManager this View object is using
 * to dispatch inner events. Usually the manager is shared with
 * the controller, so it it possible to register view events in
 * the controller layer.
 *
 * @var CakeEventManager
 */
	protected $_eventManager = null;

/**
 * Whether the event manager was already configured for this object
 *
 * @var boolean
 */
	protected $_eventManagerConfigured = false;

/**
 * Constant for view file type 'view'
 */
	const TYPE_VIEW = 'view';

/**
 * Constant for view file type 'element'
 */
	const TYPE_ELEMENT = 'element';

/**
 * Constant for view file type 'layout'
 */
	const TYPE_LAYOUT = 'layout';

/**
 * Constructor
 *
 * @param Controller $controller A controller object to pull View::_passedVars from.
 */
	public function __construct(Controller $controller = null) {
		if (is_object($controller)) {
			$count = count($this->_passedVars);
			for ($j = 0; $j < $count; $j++) {
				$var = $this->_passedVars[$j];
				$this->{$var} = $controller->{$var};
			}
			$this->_eventManager = $controller->getEventManager();
		}
		if (empty($this->request) && !($this->request = Router::getRequest(true))) {
			$this->request = new CakeRequest(null, false);
			$this->request->base = '';
			$this->request->here = $this->request->webroot = '/';
		}
		if (is_object($controller) && isset($controller->response)) {
			$this->response = $controller->response;
		} else {
			$this->response = new CakeResponse();
		}
		$this->Helpers = new HelperCollection($this);
		$this->Blocks = new ViewBlock();
		parent::__construct();
	}

/**
 * Returns the CakeEventManager manager instance that is handling any callbacks.
 * You can use this instance to register any new listeners or callbacks to the
 * controller events, or create your own events and trigger them at will.
 *
 * @return CakeEventManager
 */
	public function getEventManager() {
		if (empty($this->_eventManager)) {
			$this->_eventManager = new CakeEventManager();
		}
		if (!$this->_eventManagerConfigured) {
			$this->_eventManager->attach($this->Helpers);
			$this->_eventManagerConfigured = true;
		}
		return $this->_eventManager;
	}

/**
 * Renders a piece of PHP with provided parameters and returns HTML, XML, or any other string.
 *
 * This realizes the concept of Elements, (or "partial layouts") and the $params array is used to send
 * data to be used in the element. Elements can be cached improving performance by using the `cache` option.
 *
 * @param string $name Name of template file in the/app/View/Elements/ folder,
 *   or `MyPlugin.template` to use the template element from MyPlugin. If the element
 *   is not found in the plugin, the normal view path cascade will be searched.
 * @param array $data Array of data to be made available to the rendered view (i.e. the Element)
 * @param array $options Array of options. Possible keys are:
 * - `cache` - Can either be `true`, to enable caching using the config in View::$elementCache. Or an array
 *   If an array, the following keys can be used:
 *   - `config` - Used to store the cached element in a custom cache configuration.
 *   - `key` - Used to define the key used in the Cache::write(). It will be prefixed with `element_`
 * - `plugin` - Load an element from a specific plugin. This option is deprecated, see below.
 * - `callbacks` - Set to true to fire beforeRender and afterRender helper callbacks for this element.
 *   Defaults to false.
 * - `ignoreMissing` - Used to allow missing elements. Set to true to not trigger notices.
 * @return string Rendered Element
 * @deprecated The `$options['plugin']` is deprecated and will be removed in CakePHP 3.0. Use
 *   `Plugin.element_name` instead.
 */
	public function element($name, $data = array(), $options = array()) {
		$file = $plugin = null;

		if (isset($options['plugin'])) {
			$name = Inflector::camelize($options['plugin']) . '.' . $name;
		}

		if (!isset($options['callbacks'])) {
			$options['callbacks'] = false;
		}

		if (isset($options['cache'])) {
			$contents = $this->_elementCache($name, $data, $options);
			if ($contents !== false) {
				return $contents;
			}
		}

		$file = $this->_getElementFilename($name);
		if ($file) {
			return $this->_renderElement($file, $data, $options);
		}
<<<<<<< HEAD

		$file = 'Elements' . DS . $name . $this->ext;
=======
>>>>>>> 0d486bda

		if (empty($options['ignoreMissing'])) {
			list ($plugin, $name) = pluginSplit($name, true);
			$name = str_replace('/', DS, $name);
			$file = $plugin . 'Elements' . DS . $name . $this->ext;
			trigger_error(__d('cake_dev', 'Element Not Found: %s', $file), E_USER_NOTICE);
		}
	}

/**
 * Checks if an element exists
 *
 * @param string $name Name of template file in the /app/View/Elements/ folder,
 *   or `MyPlugin.template` to check the template element from MyPlugin. If the element
 *   is not found in the plugin, the normal view path cascade will be searched.
 * @return boolean Success
 */
	public function elementExists($name) {
		return (bool)$this->_getElementFilename($name);
	}

/**
 * Renders view for given view file and layout.
 *
 * Render triggers helper callbacks, which are fired before and after the view are rendered,
 * as well as before and after the layout. The helper callbacks are called:
 *
 * - `beforeRender`
 * - `afterRender`
 * - `beforeLayout`
 * - `afterLayout`
 *
 * If View::$autoRender is false and no `$layout` is provided, the view will be returned bare.
 *
 * View and layout names can point to plugin views/layouts. Using the `Plugin.view` syntax
 * a plugin view/layout can be used instead of the app ones. If the chosen plugin is not found
 * the view will be located along the regular view path cascade.
 *
 * @param string $view Name of view file to use
 * @param string $layout Layout to use.
 * @return string Rendered Element
 * @throws CakeException if there is an error in the view.
 */
	public function render($view = null, $layout = null) {
		if ($this->hasRendered) {
			return true;
		}
		if (!$this->_helpersLoaded) {
			$this->loadHelpers();
		}
		$this->Blocks->set('content', '');

		if ($view !== false && $viewFileName = $this->_getViewFileName($view)) {
			$this->_currentType = self::TYPE_VIEW;
			$this->getEventManager()->dispatch(new CakeEvent('View.beforeRender', $this, array($viewFileName)));
			$this->Blocks->set('content', $this->_render($viewFileName));
			$this->getEventManager()->dispatch(new CakeEvent('View.afterRender', $this, array($viewFileName)));
		}

		if ($layout === null) {
			$layout = $this->layout;
		}
		if ($layout && $this->autoLayout) {
			$this->Blocks->set('content', $this->renderLayout('', $layout));
		}
		$this->hasRendered = true;
		return $this->Blocks->get('content');
	}

/**
 * Renders a layout. Returns output from _render(). Returns false on error.
 * Several variables are created for use in layout.
 *
 * - `title_for_layout` - A backwards compatible place holder, you should set this value if you want more control.
 * - `content_for_layout` - contains rendered view file
 * - `scripts_for_layout` - Contains content added with addScript() as well as any content in
 *   the 'meta', 'css', and 'script' blocks. They are appended in that order.
 *
 * Deprecated features:
 *
 * - `$scripts_for_layout` is deprecated and will be removed in CakePHP 3.0.
 *   Use the block features instead. `meta`, `css` and `script` will be populated
 *   by the matching methods on HtmlHelper.
 * - `$title_for_layout` is deprecated and will be removed in CakePHP 3.0
 * - `$content_for_layout` is deprecated and will be removed in CakePHP 3.0.
 *   Use the `content` block instead.
 *
 * @param string $content Content to render in a view, wrapped by the surrounding layout.
 * @param string $layout Layout name
 * @return mixed Rendered output, or false on error
 * @throws CakeException if there is an error in the view.
 */
	public function renderLayout($content, $layout = null) {
		$layoutFileName = $this->_getLayoutFileName($layout);
		if (empty($layoutFileName)) {
			return $this->Blocks->get('content');
		}

		if (!$this->_helpersLoaded) {
			$this->loadHelpers();
		}
		if (empty($content)) {
			$content = $this->Blocks->get('content');
		}
		$this->getEventManager()->dispatch(new CakeEvent('View.beforeLayout', $this, array($layoutFileName)));

		$scripts = implode("\n\t", $this->_scripts);
		$scripts .= $this->Blocks->get('meta') . $this->Blocks->get('css') . $this->Blocks->get('script');

		$this->viewVars = array_merge($this->viewVars, array(
			'content_for_layout' => $content,
			'scripts_for_layout' => $scripts,
		));

		if (!isset($this->viewVars['title_for_layout'])) {
			$this->viewVars['title_for_layout'] = Inflector::humanize($this->viewPath);
		}

		$this->_currentType = self::TYPE_LAYOUT;
		$this->Blocks->set('content', $this->_render($layoutFileName));

		$this->getEventManager()->dispatch(new CakeEvent('View.afterLayout', $this, array($layoutFileName)));
		return $this->Blocks->get('content');
	}

/**
 * Render cached view. Works in concert with CacheHelper and Dispatcher to
 * render cached view files.
 *
 * @param string $filename the cache file to include
 * @param string $timeStart the page render start time
 * @return boolean Success of rendering the cached file.
 */
	public function renderCache($filename, $timeStart) {
		$response = $this->response;
		ob_start();
		include ($filename);

		$type = $response->mapType($response->type());
		if (Configure::read('debug') > 0 && $type === 'html') {
			echo "<!-- Cached Render Time: " . round(microtime(true) - $timeStart, 4) . "s -->";
		}
		$out = ob_get_clean();

		if (preg_match('/^<!--cachetime:(\\d+)-->/', $out, $match)) {
			if (time() >= $match['1']) {
				//@codingStandardsIgnoreStart
				@unlink($filename);
				//@codingStandardsIgnoreEnd
				unset($out);
				return false;
			} else {
				return substr($out, strlen($match[0]));
			}
		}
	}

/**
 * Returns a list of variables available in the current View context
 *
 * @return array Array of the set view variable names.
 */
	public function getVars() {
		return array_keys($this->viewVars);
	}

/**
 * Returns the contents of the given View variable(s)
 *
 * @param string $var The view var you want the contents of.
 * @return mixed The content of the named var if its set, otherwise null.
 * @deprecated Will be removed in 3.0  Use View::get() instead.
 */
	public function getVar($var) {
		return $this->get($var);
	}

/**
 * Returns the contents of the given View variable or a block.
 * Blocks are checked before view variables.
 *
 * @param string $var The view var you want the contents of.
 * @return mixed The content of the named var if its set, otherwise null.
 */
	public function get($var) {
		if (!isset($this->viewVars[$var])) {
			return null;
		}
		return $this->viewVars[$var];
	}

/**
 * Get the names of all the existing blocks.
 *
 * @return array An array containing the blocks.
 * @see ViewBlock::keys()
 */
	public function blocks() {
		return $this->Blocks->keys();
	}

/**
 * Start capturing output for a 'block'
 *
 * @param string $name The name of the block to capture for.
 * @return void
 * @see ViewBlock::start()
 */
	public function start($name) {
		return $this->Blocks->start($name);
	}

/**
<<<<<<< HEAD
=======
 * Start capturing output for a 'block' if it has no content
 *
 * @param string $name The name of the block to capture for.
 * @return void
 * @see ViewBlock::startIfEmpty()
 */
	public function startIfEmpty($name) {
		return $this->Blocks->startIfEmpty($name);
	}

/**
>>>>>>> 0d486bda
 * Append to an existing or new block. Appending to a new
 * block will create the block.
 *
 * @param string $name Name of the block
 * @param string $value The content for the block.
 * @return void
 * @throws CakeException when you use non-string values.
 * @see ViewBlock::concat()
 */
	public function append($name, $value = null) {
		return $this->Blocks->concat($name, $value);
<<<<<<< HEAD
	}

/**
 * Prepend to an existing or new block. Prepending to a new
 * block will create the block.
 *
 * @param string $name Name of the block
 * @param string $value The content for the block.
 * @return void
 * @throws CakeException when you use non-string values.
 * @see ViewBlock::concat()
 */
	public function prepend($name, $value = null) {
		return $this->Blocks->concat($name, $value, ViewBlock::PREPEND);
=======
>>>>>>> 0d486bda
	}

/**
 * Prepend to an existing or new block. Prepending to a new
 * block will create the block.
 *
 * @param string $name Name of the block
 * @param string $value The content for the block.
 * @return void
 * @throws CakeException when you use non-string values.
 * @see ViewBlock::concat()
 */
	public function prepend($name, $value = null) {
		return $this->Blocks->concat($name, $value, ViewBlock::PREPEND);
	}

/**
 * Set the content for a block. This will overwrite any
 * existing content.
 *
 * @param string $name Name of the block
 * @param string $value The content for the block.
 * @return void
 * @throws CakeException when you use non-string values.
 * @see ViewBlock::set()
 */
	public function assign($name, $value) {
		return $this->Blocks->set($name, $value);
	}

/**
 * Fetch the content for a block. If a block is
 * empty or undefined '' will be returned.
 *
 * @param string $name Name of the block
<<<<<<< HEAD
 * @return string The block content or $default if the block does not exist.
=======
 * @param string $default Default text
 * @return string $default The block content or $default if the block does not exist.
>>>>>>> 0d486bda
 * @see ViewBlock::get()
 */
	public function fetch($name, $default = '') {
		return $this->Blocks->get($name, $default);
	}

/**
 * End a capturing block. The compliment to View::start()
 *
 * @return void
 * @see ViewBlock::end()
 */
	public function end() {
		return $this->Blocks->end();
	}

/**
 * Provides view or element extension/inheritance. Views can extends a
 * parent view and populate blocks in the parent template.
 *
 * @param string $name The view or element to 'extend' the current one with.
 * @return void
 * @throws LogicException when you extend a view with itself or make extend loops.
 * @throws LogicException when you extend an element which doesn't exist
 */
	public function extend($name) {
		if ($name[0] === '/' || $this->_currentType === self::TYPE_VIEW) {
			$parent = $this->_getViewFileName($name);
		} else {
			switch ($this->_currentType) {
				case self::TYPE_ELEMENT:
					$parent = $this->_getElementFileName($name);
					if (!$parent) {
						list($plugin, $name) = $this->pluginSplit($name);
						$paths = $this->_paths($plugin);
						$defaultPath = $paths[0] . 'Elements' . DS;
						throw new LogicException(__d(
							'cake_dev',
							'You cannot extend an element which does not exist (%s).',
							$defaultPath . $name . $this->ext
						));
					}
					break;
				case self::TYPE_LAYOUT:
					$parent = $this->_getLayoutFileName($name);
					break;
				default:
					$parent = $this->_getViewFileName($name);
			}
		}

		if ($parent == $this->_current) {
			throw new LogicException(__d('cake_dev', 'You cannot have views extend themselves.'));
		}
		if (isset($this->_parents[$parent]) && $this->_parents[$parent] == $this->_current) {
			throw new LogicException(__d('cake_dev', 'You cannot have views extend in a loop.'));
		}
		$this->_parents[$this->_current] = $parent;
	}

/**
 * Adds a script block or other element to be inserted in $scripts_for_layout in
 * the `<head />` of a document layout
 *
 * @param string $name Either the key name for the script, or the script content. Name can be used to
 *   update/replace a script element.
 * @param string $content The content of the script being added, optional.
 * @return void
 * @deprecated Will be removed in 3.0. Superseded by blocks functionality.
 * @see View::start()
 */
	public function addScript($name, $content = null) {
		if (empty($content)) {
			if (!in_array($name, array_values($this->_scripts))) {
				$this->_scripts[] = $name;
			}
		} else {
			$this->_scripts[$name] = $content;
		}
	}

/**
 * Generates a unique, non-random DOM ID for an object, based on the object type and the target URL.
 *
 * @param string $object Type of object, i.e. 'form' or 'link'
 * @param string $url The object's target URL
 * @return string
 */
	public function uuid($object, $url) {
		$c = 1;
		$url = Router::url($url);
		$hash = $object . substr(md5($object . $url), 0, 10);
		while (in_array($hash, $this->uuids)) {
			$hash = $object . substr(md5($object . $url . $c), 0, 10);
			$c++;
		}
		$this->uuids[] = $hash;
		return $hash;
	}

/**
 * Allows a template or element to set a variable that will be available in
 * a layout or other element. Analogous to Controller::set().
 *
 * @param string|array $one A string or an array of data.
 * @param string|array $two Value in case $one is a string (which then works as the key).
 *    Unused if $one is an associative array, otherwise serves as the values to $one's keys.
 * @return void
 */
	public function set($one, $two = null) {
		$data = null;
		if (is_array($one)) {
			if (is_array($two)) {
				$data = array_combine($one, $two);
			} else {
				$data = $one;
			}
		} else {
			$data = array($one => $two);
		}
		if (!$data) {
			return false;
		}
		$this->viewVars = $data + $this->viewVars;
	}

/**
 * Magic accessor for helpers. Provides access to attributes that were deprecated.
 *
 * @param string $name Name of the attribute to get.
 * @return mixed
 */
	public function __get($name) {
		switch ($name) {
			case 'base':
			case 'here':
			case 'webroot':
			case 'data':
				return $this->request->{$name};
			case 'action':
				return $this->request->params['action'];
			case 'params':
				return $this->request;
			case 'output':
				return $this->Blocks->get('content');
		}
		if (isset($this->Helpers->{$name})) {
			$this->{$name} = $this->Helpers->{$name};
			return $this->Helpers->{$name};
		}
		return $this->{$name};
	}

/**
 * Magic accessor for deprecated attributes.
 *
 * @param string $name Name of the attribute to set.
 * @param string $value Value of the attribute to set.
 * @return mixed
 */
	public function __set($name, $value) {
		switch ($name) {
			case 'output':
				return $this->Blocks->set('content', $value);
			default:
				$this->{$name} = $value;
		}
	}

/**
 * Magic isset check for deprecated attributes.
 *
 * @param string $name Name of the attribute to check.
 * @return boolean
 */
	public function __isset($name) {
		if (isset($this->{$name})) {
			return true;
		}
		$magicGet = array('base', 'here', 'webroot', 'data', 'action', 'params', 'output');
		if (in_array($name, $magicGet)) {
			return $this->__get($name) !== null;
		}
		return false;
	}

/**
 * Interact with the HelperCollection to load all the helpers.
 *
 * @return void
 */
	public function loadHelpers() {
		$helpers = HelperCollection::normalizeObjectArray($this->helpers);
		foreach ($helpers as $properties) {
			list(, $class) = pluginSplit($properties['class']);
			$this->{$class} = $this->Helpers->load($properties['class'], $properties['settings']);
		}
		$this->_helpersLoaded = true;
	}

/**
 * Renders and returns output for given view filename with its
 * array of data. Handles parent/extended views.
 *
 * @param string $viewFile Filename of the view
 * @param array $data Data to include in rendered view. If empty the current View::$viewVars will be used.
 * @return string Rendered output
 * @throws CakeException when a block is left open.
 */
	protected function _render($viewFile, $data = array()) {
		if (empty($data)) {
			$data = $this->viewVars;
		}
		$this->_current = $viewFile;
		$initialBlocks = count($this->Blocks->unclosed());

		$eventManager = $this->getEventManager();
		$beforeEvent = new CakeEvent('View.beforeRenderFile', $this, array($viewFile));

		$eventManager->dispatch($beforeEvent);
		$content = $this->_evaluate($viewFile, $data);

		$afterEvent = new CakeEvent('View.afterRenderFile', $this, array($viewFile, $content));

		$afterEvent->modParams = 1;
		$eventManager->dispatch($afterEvent);
		$content = $afterEvent->data[1];

		if (isset($this->_parents[$viewFile])) {
			$this->_stack[] = $this->fetch('content');
			$this->assign('content', $content);

			$content = $this->_render($this->_parents[$viewFile]);
			$this->assign('content', array_pop($this->_stack));
		}

		$remainingBlocks = count($this->Blocks->unclosed());

		if ($initialBlocks !== $remainingBlocks) {
			throw new CakeException(__d('cake_dev', 'The "%s" block was left open. Blocks are not allowed to cross files.', $this->Blocks->active()));
		}

		return $content;
	}

/**
 * Sandbox method to evaluate a template / view script in.
 *
 * @param string $viewFn Filename of the view
 * @param array $dataForView Data to include in rendered view.
 *    If empty the current View::$viewVars will be used.
 * @return string Rendered output
 */
	protected function _evaluate($viewFile, $dataForView) {
		$this->__viewFile = $viewFile;
		extract($dataForView);
		ob_start();

		include $this->__viewFile;

		unset($this->__viewFile);
		return ob_get_clean();
	}

/**
 * Loads a helper. Delegates to the `HelperCollection::load()` to load the helper
 *
 * @param string $helperName Name of the helper to load.
 * @param array $settings Settings for the helper
 * @return Helper a constructed helper object.
 * @see HelperCollection::load()
 */
	public function loadHelper($helperName, $settings = array()) {
		return $this->Helpers->load($helperName, $settings);
	}

/**
 * Returns filename of given action's template file (.ctp) as a string.
 * CamelCased action names will be under_scored! This means that you can have
 * LongActionNames that refer to long_action_names.ctp views.
 *
 * @param string $name Controller action to find template filename for
 * @return string Template filename
 * @throws MissingViewException when a view file could not be found.
 */
	protected function _getViewFileName($name = null) {
		$subDir = null;

		if (!is_null($this->subDir)) {
			$subDir = $this->subDir . DS;
		}

		if ($name === null) {
			$name = $this->view;
		}
		$name = str_replace('/', DS, $name);
		list($plugin, $name) = $this->pluginSplit($name);

		if (strpos($name, DS) === false && $name[0] !== '.') {
			$name = $this->viewPath . DS . $subDir . Inflector::underscore($name);
		} elseif (strpos($name, DS) !== false) {
			if ($name[0] === DS || $name[1] === ':') {
				if (is_file($name)) {
					return $name;
				}
				$name = trim($name, DS);
			} elseif ($name[0] === '.') {
				$name = substr($name, 3);
			} elseif (!$plugin || $this->viewPath !== $this->name) {
				$name = $this->viewPath . DS . $subDir . $name;
			}
		}
		$paths = $this->_paths($plugin);
		$exts = $this->_getExtensions();
		foreach ($exts as $ext) {
			foreach ($paths as $path) {
				if (file_exists($path . $name . $ext)) {
					return $path . $name . $ext;
				}
			}
		}
		$defaultPath = $paths[0];

		if ($this->plugin) {
			$pluginPaths = App::path('plugins');
			foreach ($paths as $path) {
				if (strpos($path, $pluginPaths[0]) === 0) {
					$defaultPath = $path;
					break;
				}
			}
		}
		throw new MissingViewException(array('file' => $defaultPath . $name . $this->ext));
	}

/**
 * Splits a dot syntax plugin name into its plugin and filename.
 * If $name does not have a dot, then index 0 will be null.
 * It checks if the plugin is loaded, else filename will stay unchanged for filenames containing dot
 *
 * @param string $name The name you want to plugin split.
 * @param boolean $fallback If true uses the plugin set in the current CakeRequest when parsed plugin is not loaded
 * @return array Array with 2 indexes. 0 => plugin name, 1 => filename
 */
	public function pluginSplit($name, $fallback = true) {
		$plugin = null;
		list($first, $second) = pluginSplit($name);
		if (CakePlugin::loaded($first) === true) {
			$name = $second;
			$plugin = $first;
		}
		if (isset($this->plugin) && !$plugin && $fallback) {
			$plugin = $this->plugin;
		}
		return array($plugin, $name);
	}

/**
 * Returns layout filename for this template as a string.
 *
 * @param string $name The name of the layout to find.
 * @return string Filename for layout file (.ctp).
 * @throws MissingLayoutException when a layout cannot be located
 */
	protected function _getLayoutFileName($name = null) {
		if ($name === null) {
			$name = $this->layout;
		}
		$subDir = null;

		if (!is_null($this->layoutPath)) {
			$subDir = $this->layoutPath . DS;
		}
		list($plugin, $name) = $this->pluginSplit($name);
		$paths = $this->_paths($plugin);
		$file = 'Layouts' . DS . $subDir . $name;

		$exts = $this->_getExtensions();
		foreach ($exts as $ext) {
			foreach ($paths as $path) {
				if (file_exists($path . $file . $ext)) {
					return $path . $file . $ext;
				}
			}
		}
		throw new MissingLayoutException(array('file' => $paths[0] . $file . $this->ext));
	}

/**
 * Get the extensions that view files can use.
 *
 * @return array Array of extensions view files use.
 */
	protected function _getExtensions() {
		$exts = array($this->ext);
		if ($this->ext !== '.ctp') {
			$exts[] = '.ctp';
		}
		return $exts;
	}

/**
 * Finds an element filename, returns false on failure.
 *
 * @param string $name The name of the element to find.
 * @return mixed Either a string to the element filename or false when one can't be found.
 */
	protected function _getElementFileName($name) {
		list($plugin, $name) = $this->pluginSplit($name);

		$paths = $this->_paths($plugin);
		$exts = $this->_getExtensions();
		foreach ($exts as $ext) {
			foreach ($paths as $path) {
				if (file_exists($path . 'Elements' . DS . $name . $ext)) {
					return $path . 'Elements' . DS . $name . $ext;
				}
			}
		}
		return false;
	}

/**
 * Return all possible paths to find view files in order
 *
 * @param string $plugin Optional plugin name to scan for view files.
 * @param boolean $cached Set to true to force a refresh of view paths.
 * @return array paths
 */
	protected function _paths($plugin = null, $cached = true) {
		if ($plugin === null && $cached === true && !empty($this->_paths)) {
			return $this->_paths;
		}
		$paths = array();
		$viewPaths = App::path('View');
		$corePaths = array_merge(App::core('View'), App::core('Console/Templates/skel/View'));

		if (!empty($plugin)) {
			$count = count($viewPaths);
			for ($i = 0; $i < $count; $i++) {
				if (!in_array($viewPaths[$i], $corePaths)) {
					$paths[] = $viewPaths[$i] . 'Plugin' . DS . $plugin . DS;
				}
			}
			$paths = array_merge($paths, App::path('View', $plugin));
		}

		$paths = array_unique(array_merge($paths, $viewPaths));
		if (!empty($this->theme)) {
			$theme = Inflector::camelize($this->theme);
			$themePaths = array();
			foreach ($paths as $path) {
				if (strpos($path, DS . 'Plugin' . DS) === false) {
					if ($plugin) {
						$themePaths[] = $path . 'Themed' . DS . $theme . DS . 'Plugin' . DS . $plugin . DS;
					}
					$themePaths[] = $path . 'Themed' . DS . $theme . DS;
				}
			}
			$paths = array_merge($themePaths, $paths);
		}
		$paths = array_merge($paths, $corePaths);
		if ($plugin !== null) {
			return $paths;
		}
		return $this->_paths = $paths;
	}

/**
 * Checks if an element is cached and returns the cached data if present
 *
 * @param string $name Element name
<<<<<<< HEAD
 * @param string $plugin Plugin name
 * @param array $options Element options
=======
 * @param string $data Data
 * @param array $options Element options
 * @return string|null
>>>>>>> 0d486bda
 */
	protected function _elementCache($name, $data, $options) {
		$plugin = null;
		list($plugin, $name) = $this->pluginSplit($name);

		$underscored = null;
		if ($plugin) {
			$underscored = Inflector::underscore($plugin);
		}
		$keys = array_merge(array($underscored, $name), array_keys($options), array_keys($data));
		$this->elementCacheSettings = array(
			'config' => $this->elementCache,
			'key' => implode('_', $keys)
		);
		if (is_array($options['cache'])) {
			$defaults = array(
				'config' => $this->elementCache,
				'key' => $this->elementCacheSettings['key']
			);
			$this->elementCacheSettings = array_merge($defaults, $options['cache']);
		}
		$this->elementCacheSettings['key'] = 'element_' . $this->elementCacheSettings['key'];
		return Cache::read($this->elementCacheSettings['key'], $this->elementCacheSettings['config']);
	}

/**
 * Renders an element and fires the before and afterRender callbacks for it
 * and writes to the cache if a cache is used
 *
 * @param string $file Element file path
 * @param array $data Data to render
 * @param array $options Element options
<<<<<<< HEAD
=======
 * @return string
>>>>>>> 0d486bda
 */
	protected function _renderElement($file, $data, $options) {
		if (!$this->_helpersLoaded) {
			$this->loadHelpers();
		}
		if ($options['callbacks']) {
			$this->getEventManager()->dispatch(new CakeEvent('View.beforeRender', $this, array($file)));
		}

		$current = $this->_current;
		$restore = $this->_currentType;

		$this->_currentType = self::TYPE_ELEMENT;
		$element = $this->_render($file, array_merge($this->viewVars, $data));

		$this->_currentType = $restore;
		$this->_current = $current;

		if ($options['callbacks']) {
			$this->getEventManager()->dispatch(new CakeEvent('View.afterRender', $this, array($file, $element)));
		}
		if (isset($options['cache'])) {
			Cache::write($this->elementCacheSettings['key'], $element, $this->elementCacheSettings['config']);
		}
		return $element;
	}
}<|MERGE_RESOLUTION|>--- conflicted
+++ resolved
@@ -223,10 +223,7 @@
 /**
  * Element cache settings
  *
-<<<<<<< HEAD
-=======
  * @var array
->>>>>>> 0d486bda
  * @see View::_elementCache();
  * @see View::_renderElement
  */
@@ -416,11 +413,6 @@
 		if ($file) {
 			return $this->_renderElement($file, $data, $options);
 		}
-<<<<<<< HEAD
-
-		$file = 'Elements' . DS . $name . $this->ext;
-=======
->>>>>>> 0d486bda
 
 		if (empty($options['ignoreMissing'])) {
 			list ($plugin, $name) = pluginSplit($name, true);
@@ -634,8 +626,6 @@
 	}
 
 /**
-<<<<<<< HEAD
-=======
  * Start capturing output for a 'block' if it has no content
  *
  * @param string $name The name of the block to capture for.
@@ -647,7 +637,6 @@
 	}
 
 /**
->>>>>>> 0d486bda
  * Append to an existing or new block. Appending to a new
  * block will create the block.
  *
@@ -659,7 +648,6 @@
  */
 	public function append($name, $value = null) {
 		return $this->Blocks->concat($name, $value);
-<<<<<<< HEAD
 	}
 
 /**
@@ -674,22 +662,6 @@
  */
 	public function prepend($name, $value = null) {
 		return $this->Blocks->concat($name, $value, ViewBlock::PREPEND);
-=======
->>>>>>> 0d486bda
-	}
-
-/**
- * Prepend to an existing or new block. Prepending to a new
- * block will create the block.
- *
- * @param string $name Name of the block
- * @param string $value The content for the block.
- * @return void
- * @throws CakeException when you use non-string values.
- * @see ViewBlock::concat()
- */
-	public function prepend($name, $value = null) {
-		return $this->Blocks->concat($name, $value, ViewBlock::PREPEND);
 	}
 
 /**
@@ -711,12 +683,8 @@
  * empty or undefined '' will be returned.
  *
  * @param string $name Name of the block
-<<<<<<< HEAD
- * @return string The block content or $default if the block does not exist.
-=======
  * @param string $default Default text
  * @return string $default The block content or $default if the block does not exist.
->>>>>>> 0d486bda
  * @see ViewBlock::get()
  */
 	public function fetch($name, $default = '') {
@@ -1189,14 +1157,9 @@
  * Checks if an element is cached and returns the cached data if present
  *
  * @param string $name Element name
-<<<<<<< HEAD
- * @param string $plugin Plugin name
- * @param array $options Element options
-=======
  * @param string $data Data
  * @param array $options Element options
  * @return string|null
->>>>>>> 0d486bda
  */
 	protected function _elementCache($name, $data, $options) {
 		$plugin = null;
@@ -1229,10 +1192,7 @@
  * @param string $file Element file path
  * @param array $data Data to render
  * @param array $options Element options
-<<<<<<< HEAD
-=======
  * @return string
->>>>>>> 0d486bda
  */
 	protected function _renderElement($file, $data, $options) {
 		if (!$this->_helpersLoaded) {
