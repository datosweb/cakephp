<?php
/**
 * CakePHP(tm) : Rapid Development Framework (http://cakephp.org)
 * Copyright 2005-2012, Cake Software Foundation, Inc. (http://cakefoundation.org)
 *
 * Licensed under The MIT License
 * Redistributions of files must retain the above copyright notice.
 *
 * @copyright     Copyright 2005-2012, Cake Software Foundation, Inc. (http://cakefoundation.org)
 * @link          http://cakephp.org CakePHP(tm) Project
 * @package       Cake.Routing
 * @since         CakePHP(tm) v 0.2.9
 * @license       MIT License (http://www.opensource.org/licenses/mit-license.php)
 */
namespace Cake\Routing;

use Cake\Core\Configure;
use Cake\Error;
use Cake\Network\Request;
use Cake\Network\Response;
use Cake\Routing\Route\Route;
use Cake\Routing\RouteCollection;
use Cake\Utility\Hash;
use Cake\Utility\Inflector;

/**
 * Parses the request URL into controller, action, and parameters.  Uses the connected routes
 * to match the incoming url string to parameters that will allow the request to be dispatched.  Also
 * handles converting parameter lists into url strings, using the connected routes.  Routing allows you to decouple
 * the way the world interacts with your application (urls) and the implementation (controllers and actions).
 *
 * ### Connecting routes
 *
 * Connecting routes is done using Router::connect().  When parsing incoming requests or reverse matching
 * parameters, routes are enumerated in the order they were connected.  You can modify the order of connected
 * routes using Router::promote().  For more information on routes and how to connect them see Router::connect().
 *
 * @package       Cake.Routing
 */
class Router {

/**
 * RouteCollection object containing all the connected routes.
 *
 * @var Cake\Routing\RouteCollection
 */
	public static $_routes;

/**
 * List of action prefixes used in connected routes.
 * Includes admin prefix
 *
 * @var array
 */
	protected static $_prefixes = array();

/**
 * List of valid extensions to parse from a URL.  If null, any extension is allowed.
 *
 * @var array
 */
	protected static $_validExtensions = array();

/**
 * 'Constant' regular expression definitions for named route elements
 *
 */
	const ACTION = 'index|show|add|create|edit|update|remove|del|delete|view|item';
	const YEAR = '[12][0-9]{3}';
	const MONTH = '0[1-9]|1[012]';
	const DAY = '0[1-9]|[12][0-9]|3[01]';
	const ID = '[0-9]+';
	const UUID = '[A-Fa-f0-9]{8}-[A-Fa-f0-9]{4}-[A-Fa-f0-9]{4}-[A-Fa-f0-9]{4}-[A-Fa-f0-9]{12}';

/**
 * Named expressions
 *
 * @var array
 */
	protected static $_namedExpressions = array(
		'Action' => Router::ACTION,
		'Year' => Router::YEAR,
		'Month' => Router::MONTH,
		'Day' => Router::DAY,
		'ID' => Router::ID,
		'UUID' => Router::UUID
	);

/**
 * Default HTTP request method => controller action map.
 *
 * @var array
 */
	protected static $_resourceMap = array(
		array('action' => 'index', 'method' => 'GET', 'id' => false),
		array('action' => 'view', 'method' => 'GET', 'id' => true),
		array('action' => 'add', 'method' => 'POST', 'id' => false),
		array('action' => 'edit', 'method' => 'PUT', 'id' => true),
		array('action' => 'delete', 'method' => 'DELETE', 'id' => true),
		array('action' => 'edit', 'method' => 'POST', 'id' => true)
	);

/**
 * List of resource-mapped controllers
 *
 * @var array
 */
	protected static $_resourceMapped = array();

/**
 * Maintains the request object stack for the current request.
 * This will contain more than one request object when requestAction is used.
 *
 * @var array
 */
	protected static $_requests = array();

/**
 * Initial state is populated the first time reload() is called which is at the bottom
 * of this file.  This is a cheat as get_class_vars() returns the value of static vars even if they
 * have changed.
 *
 * @var array
 */
	protected static $_initialState = array();

/**
 * The stack of URL filters to apply against routing urls before passing the
 * parameters to the route collection.
 *
 * @var array
 */
	protected static $_urlFilters = array();

/**
 * Default route class to use
 *
 * @var string
 */
	protected static $_routeClass = 'Cake\Routing\Route\Route';

/**
 * Set the default route class to use or return the current one
 *
 * @param string $routeClass to set as default
 * @return mixed void|string
 * @throws Cake\Error\Exception
 */
	public static function defaultRouteClass($routeClass = null) {
		if (is_null($routeClass)) {
			return static::$_routeClass;
		}

		static::$_routeClass = static::_validateRouteClass($routeClass);
	}

/**
 * Validates that the passed route class exists and is a subclass of Cake Route
 *
 * @param $routeClass
 * @return string
 * @throws Cake\Error\Exception
 */
	protected static function _validateRouteClass($routeClass) {
		if (
			$routeClass != 'Cake\Routing\Route\Route' &&
			(!class_exists($routeClass) || !is_subclass_of($routeClass, 'Cake\Routing\Route\Route'))
		) {
			throw new Error\Exception(__d('cake_dev', 'Route classes must extend Cake\Routing\Route\Route'));
		}
		return $routeClass;
	}

/**
 * Sets the Routing prefixes.
 *
 * @return void
 */
	protected static function _setPrefixes() {
		$routing = Configure::read('Routing');
		if (!empty($routing['prefixes'])) {
			static::$_prefixes = array_merge(static::$_prefixes, (array)$routing['prefixes']);
		}
	}

/**
 * Gets the named route patterns for use in app/Config/routes.php
 *
 * @return array Named route elements
 * @see Router::$_namedExpressions
 */
	public static function getNamedExpressions() {
		return static::$_namedExpressions;
	}

/**
 * Resource map getter & setter.
 *
 * Allows you to define the default route configuration for REST routing and 
 * Router::mapResources()
 *
 * @param array $resourceMap Resource map
 * @return mixed
 * @see Router::$_resourceMap
 */
	public static function resourceMap($resourceMap = null) {
		if ($resourceMap === null) {
			return static::$_resourceMap;
		}
		static::$_resourceMap = $resourceMap;
	}

/**
 * Connects a new Route in the router.
 *
 * Routes are a way of connecting request urls to objects in your application.
 * At their core routes are a set or regular expressions that are used to
 * match requests to destinations.
 *
 * Examples:
 *
 * `Router::connect('/:controller/:action/*');`
 *
 * The first parameter will be used as a controller name while the second is
 * used as the action name. The '/*' syntax makes this route greedy in that
 * it will match requests like `/posts/index` as well as requests
 * like `/posts/edit/1/foo/bar`.
 *
 * `Router::connect('/home-page', array('controller' => 'pages', 'action' => 'display', 'home'));`
 *
 * The above shows the use of route parameter defaults. And providing routing
 * parameters for a static route.
 *
 * {{{
 * Router::connect(
 *   '/:lang/:controller/:action/:id',
 *   array(),
 *   array('id' => '[0-9]+', 'lang' => '[a-z]{3}')
 * );
 * }}}
 *
 * Shows connecting a route with custom route parameters as well as
 * providing patterns for those parameters. Patterns for routing parameters
 * do not need capturing groups, as one will be added for each route params.
 *
 * $options offers several 'special' keys that have special meaning 
 * in the $options array.
 *
 * - `pass` is used to define which of the routed parameters should be shifted
 *   into the pass array.  Adding a parameter to pass will remove it from the
 *   regular route array. Ex. `'pass' => array('slug')`.
 * - `routeClass` is used to extend and change how individual routes parse requests
 *   and handle reverse routing, via a custom routing class.
 *   Ex. `'routeClass' => 'SlugRoute'`
 * - `_name` Used to define a specific name for routes.  This can be used to optimize
 *   reverse routing lookups. If undefined a name will be generated for each
 *   connected route.
 *
 * @param string $route A string describing the template of the route
 * @param array $defaults An array describing the default route parameters. These parameters will be used by default
 *   and can supply routing parameters that are not dynamic. See above.
 * @param array $options An array matching the named elements in the route to regular expressions which that
 *   element should match.  Also contains additional parameters such as which routed parameters should be
 *   shifted into the passed arguments, supplying patterns for routing parameters and supplying the name of a
 *   custom routing class.
 * @see routes
 * @return void
 * @throws Cake\Error\Exception
 */
	public static function connect($route, $defaults = array(), $options = array()) {
		if (!empty($defaults['prefix'])) {
			static::$_prefixes[] = $defaults['prefix'];
			static::$_prefixes = array_keys(array_flip(static::$_prefixes));
		}
		if (empty($defaults['prefix'])) {
			unset($defaults['prefix']);
		}

		$defaults += array('plugin' => null);
		if (empty($options['action'])) {
			$defaults += array('action' => 'index');
		}
		if (empty($options['_ext'])) {
			$options['_ext'] = static::$_validExtensions;
		}
		$routeClass = static::$_routeClass;
		if (isset($options['routeClass'])) {
<<<<<<< HEAD
			$routeClass = static::_validateRouteClass($options['routeClass']);
=======
			if (strpos($options['routeClass'], '.') === false) {
				$routeClass = $options['routeClass'];
			} else {
				list($plugin, $routeClass) = pluginSplit($options['routeClass'], true);
			}
			$routeClass = self::_validateRouteClass($routeClass);
>>>>>>> cdfead0f
			unset($options['routeClass']);
		}
		if ($routeClass === 'Cake\Routing\Route\RedirectRoute' && isset($defaults['redirect'])) {
			$defaults = $defaults['redirect'];
		}
		static::$_routes->add(new $routeClass($route, $defaults, $options));
	}

/**
 * Connects a new redirection Route in the router.
 *
 * Redirection routes are different from normal routes as they perform an actual
 * header redirection if a match is found. The redirection can occur within your
 * application or redirect to an outside location.
 *
 * Examples:
 *
 * `Router::redirect('/home/*', array('controller' => 'posts', 'action' => 'view'));`
 *
 * Redirects /home/* to /posts/view and passes the parameters to /posts/view.  Using an array as the
 * redirect destination allows you to use other routes to define where a url string should be redirected to.
 *
 * `Router::redirect('/posts/*', 'http://google.com', array('status' => 302));`
 *
 * Redirects /posts/* to http://google.com with a HTTP status of 302
 *
 * ### Options:
 *
 * - `status` Sets the HTTP status (default 301)
 * - `persist` Passes the params to the redirected route, if it can.  This is useful with greedy routes,
 *   routes that end in `*` are greedy.  As you can remap urls and not loose any passed args.
 *
 * @param string $route A string describing the template of the route
 * @param array $url A url to redirect to. Can be a string or a Cake array-based url
 * @param array $options An array matching the named elements in the route to regular expressions which that
 *   element should match.  Also contains additional parameters such as which routed parameters should be
 *   shifted into the passed arguments. As well as supplying patterns for routing parameters.
 * @see routes
 * @return array Array of routes
 */
	public static function redirect($route, $url, $options = array()) {
		$options['routeClass'] = 'Cake\Routing\Route\RedirectRoute';
		if (is_string($url)) {
			$url = array('redirect' => $url);
		}
		return static::connect($route, $url, $options);
	}

/**
 * Creates REST resource routes for the given controller(s).
 *
 * ### Usage
 *
 * Connect resource routes for an app controller:
 *
 * {{{
 * Router::mapResources('Posts');
 * }}}
 *
 * Connect resource routes for the Comment controller in the
 * Comments plugin:
 *
 * {{{
 * Router::mapResources('Comments.Comment');
 * }}}
 *
 * Plugins will create lower_case underscored resource routes. e.g
 * `/comments/comment`
 *
 * Connect resource routes for the Posts controller in the 
 * Admin prefix:
 *
 * {{{
 * Router::mapResources('Posts', ['prefix' => 'admin']);
 * }}}
 *
 * Prefixes will create lower_case underscored resource routes. e.g
 * `/admin/posts`
 *
 * ### Options:
 *
 * - 'id' - The regular expression fragment to use when matching IDs.  By default, matches
 *    integer values and UUIDs.
 * - 'prefix' - Routing prefix to use for the generated routes.  Defaults to ''.
 *   Using this option will create prefixed routes, similar to using Routing.prefixes.
 *
 * @param string|array $controller A controller name or array of controller names (i.e. "Posts" or "ListItems")
 * @param array $options Options to use when generating REST routes
 * @return array Array of mapped resources
 */
	public static function mapResources($controller, $options = array()) {
		$options = array_merge(array(
			'id' => static::ID . '|' . static::UUID
		), $options);

		foreach ((array)$controller as $name) {
			list($plugin, $name) = pluginSplit($name);
			$urlName = Inflector::underscore($name);

			if ($plugin) {
				$plugin = Inflector::underscore($plugin);
			}
			$prefix = '';
			if (!empty($options['prefix'])) {
				$prefix = $options['prefix'];
			}

			foreach (static::$_resourceMap as $params) {
				$id = $params['id'] ? ':id' : '';
				$url = '/' . implode('/', array_filter(array($prefix, $plugin, $urlName, $id)));
				$params = array(
					'plugin' => $plugin,
					'controller' => $urlName,
					'action' => $params['action'],
					'[method]' => $params['method'],
				);
				if ($prefix) {
					$params['prefix'] = $prefix;
				}
				$options = array(
					'id' => $options['id'],
					'pass' => array('id')
				);
				Router::connect($url, $params, $options);
			}
			static::$_resourceMapped[] = $urlName;
		}
		return static::$_resourceMapped;
	}

/**
 * Returns the list of prefixes used in connected routes
 *
 * @return array A list of prefixes used in connected routes
 */
	public static function prefixes() {
		return static::$_prefixes;
	}

/**
 * Parses given URL string.  Returns 'routing' parameters for that url.
 *
 * @param string $url URL to be parsed
 * @return array Parsed elements from URL
 */
	public static function parse($url) {
		if ($url && strpos($url, '/') !== 0) {
			$url = '/' . $url;
		}
		if (strpos($url, '?') !== false) {
			$url = substr($url, 0, strpos($url, '?'));
		}
		return static::$_routes->parse($url);
	}

/**
 * Set the route collection object Router should use.
 *
 * @param Cake\Routing\RouteCollection $routes
 * @return void
 */
	public static function setRouteCollection(RouteCollection $routes) {
		static::$_routes = $routes;
	}

/**
 * Takes parameter and path information back from the Dispatcher, sets these
 * parameters as the current request parameters that are merged with url arrays
 * created later in the request.
 *
 * Nested requests will create a stack of requests.  You can remove requests using
 * Router::popRequest().  This is done automatically when using Object::requestAction().
 *
 * Will accept either a Cake\Network\Request object or an array of arrays. Support for
 * accepting arrays may be removed in the future.
 *
 * @param Cake\Network\Request|array $request Parameters and path information or a Cake\Network\Request object.
 * @return void
 */
	public static function setRequestInfo($request) {
		if ($request instanceof Request) {
			static::pushRequest($request);
		} else {
			$requestData = $request;
			$requestData += array(array(), array());
			$requestData[0] += array(
				'controller' => false,
				'action' => false,
				'plugin' => null
			);
			$request = new Request();
			$request->addParams($requestData[0])->addPaths($requestData[1]);
			static::pushRequest($request);
		}
	}

/**
 * Push a request onto the request stack. Pushing a request
 * sets the request context used when generating urls.
 *
 * @param Cake\Network\Request $request
 * @return void
 */
	public static function pushRequest(Request $request) {
		static::$_requests[] = $request;
		static::$_routes->setContext($request);
	}

/**
 * Pops a request off of the request stack.  Used when doing requestAction
 *
 * @return Cake\Network\Request The request removed from the stack.
 * @see Router::pushRequest()
 * @see Object::requestAction()
 */
	public static function popRequest() {
		$removed = array_pop(static::$_requests);
		$last = end(static::$_requests);
		if ($last) {
			static::$_routes->setContext($last);
			reset(static::$_requests);
		}
		return $removed;
	}

/**
 * Get the either the current request object, or the first one.
 *
 * @param boolean $current Whether you want the request from the top of the stack or the first one.
 * @return Cake\Network\Request or null.
 */
	public static function getRequest($current = false) {
		if ($current) {
			return end(static::$_requests);
		}
		return isset(static::$_requests[0]) ? static::$_requests[0] : null;
	}

/**
 * Reloads default Router settings.  Resets all class variables and
 * removes all connected routes.
 *
 * @return void
 */
	public static function reload() {
		if (empty(static::$_initialState)) {
			static::$_initialState = get_class_vars(get_called_class());
			static::_setPrefixes();
			static::$_routes = new RouteCollection();
			return;
		}
		foreach (static::$_initialState as $key => $val) {
			if ($key != '_initialState') {
				static::${$key} = $val;
			}
		}
		static::_setPrefixes();
		static::$_routes = new RouteCollection();
	}

/**
 * Promote a route (by default, the last one added) to the beginning of the list
 *
 * @param integer $which A zero-based array index representing the route to move. For example,
 *    if 3 routes have been added, the last route would be 2.
 * @return boolean Returns false if no route exists at the position specified by $which.
 */
	public static function promote($which = null) {
		return static::$_routes->promote($which);
	}

/**
 * Add a url filter to Router.
 *
 * Url filter functions are applied to every array $url provided to
 * Router::url() before the urls are sent to the route collection. 
 *
 * Callback functions should expect the following parameters:
 *
 * - `$params` The url params being processed.
 * - `$request` The current request.
 *
 * The url filter function should *always* return the params even if unmodified.
 *
 * ### Usage
 *
 * Url filters allow you to easily implement features like persistent parameters.
 *
 * {{{
 * Router::addUrlFilter(function ($params, $request) {
 *  if (isset($request->params['lang']) && !isset($params['lang']) {
 *    $params['lang'] = $request->params['lang'];
 *  }
 *  return $params;
 * });
 * }}}
 *
 * @param callable $function The function to add
 * @return void
 */
	public static function addUrlFilter(callable $function) {
		static::$_urlFilters[] = $function;
	}

/**
 * Applies all the connected url filters to the url.
 *
 * @param array $url The url array being modified.
 * @return array The modified url.
 * @see Router::url()
 * @see Router::addUrlFilter()
 */
	protected static function _applyUrlFilters($url) {
		$request = static::getRequest(true);
		foreach (static::$_urlFilters as $filter) {
			$url = $filter($url, $request);
		}
		return $url;
	}

/**
 * Finds URL for specified action.
 *
 * Returns an URL pointing to a combination of controller and action.
 *
 * ### Usage
 *
 * - `Router::url('/posts/edit/1');` Returns the string with the base dir prepended.
 *   This usage does not use reverser routing.
 * - `Router::url(array('controller' => 'posts', 'action' => 'edit'));` Returns a url
 *   generated through reverse routing.
 * - `Router::url('custom-name', array(...));` Returns a url generated through reverse
 *   routing.  This form allows you to leverage named routes.
 *
 * There are a few 'special' parameters that can change the final URL string that is generated
 *
 * - `_base` - Set to false to remove the base path from the generated url. If your application
 *   is not in the root directory, this can be used to generate urls that are 'cake relative'.
 *   cake relative urls are required when using requestAction.
 * - `_scheme` - Set to create links on different schemes like `webcal` or `ftp`. Defaults
 *   to the current scheme.
 * - `_host` - Set the host to use for the link.  Defaults to the current host.
 * - `_port` - Set the port if you need to create links on non-standard ports.
 * - `_full` - If true the `FULL_BASE_URL` constant will be prepended to generated urls.
 * - `#` - Allows you to set url hash fragments.
 * - `ssl` - Set to true to convert the generated url to https, or false to force http.
 *
 * @param string|array $url Cake-relative URL, like "/products/edit/92" or "/presidents/elect/4"
 *   or an array specifying any of the following: 'controller', 'action', 'plugin'
 *   additionally, you can provide routed elements or query string parameters.
 * @param bool|array $options If (bool) true, the full base URL will be prepended to the result.
 *   If an array accepts the following keys.  If used with a named route you can provide
 *   a list of query string parameters.
 * @return string Full translated URL with base path.
 */
	public static function url($url = null, $options = array()) {
		$full = false;
		if (is_bool($options)) {
			list($full, $options) = array($options, array());
		}
		$urlType = gettype($url);
		$hasColonSlash = $hasLeadingSlash = $plainString = false;

		if ($urlType === 'string') {
			$plainString = (
				strpos($url, 'javascript:') === 0 ||
				strpos($url, 'mailto:') === 0 ||
				strpos($url, 'tel:') === 0 ||
				strpos($url, 'sms:') === 0 ||
				strpos($url, '#') === 0
			);

			$hasColonSlash = strpos($url, '://') !== false;
			$hasLeadingSlash = isset($url[0]) ? $url[0] === '/' : false;
		}

		$request = static::getRequest(true);
		if ($request) {
			$params = $request->params;
			$here = $request->here;
		} else {
			$params = array(
				'plugin' => null,
				'controller' => null,
				'action' => 'index'
			);
			$here = null;
		}

		$output = $frag = null;

		if (empty($url)) {
			$output = isset($here) ? $here : '/';
			if ($full && defined('FULL_BASE_URL')) {
				$output = FULL_BASE_URL . $output;
			}
			return $output;
		} elseif ($urlType === 'array') {
			if (isset($url['_full']) && $url['_full'] === true) {
				$full = true;
				unset($url['_full']);
			}
			// Compatibility for older versions.
			if (isset($url['?'])) {
				$q = $url['?'];
				unset($url['?']);
				$url = array_merge($url, $q);
			}
			if (isset($url['#'])) {
				$frag = '#' . $url['#'];
				unset($url['#']);
			}
			if (isset($url['ext'])) {
				$url['_ext'] = $url['ext'];
				unset($url['ext']);
			}
			if (isset($url['ssl'])) {
				$url['_scheme'] = ($url['ssl'] == true) ? 'https' : 'http';
				unset($url['ssl']);
			}

			// Copy the current action if the controller is the current one.
			if (
				empty($url['action']) &&
				(empty($url['controller']) || $params['controller'] === $url['controller'])
			) {
				$url['action'] = $params['action'];
			}

			// Keep the current prefix around, or remove it if its falsey
			if (!empty($params['prefix']) && !isset($url['prefix'])) {
				$url['prefix'] = $params['prefix'];
			}
			if (empty($url['prefix'])) {
				unset($url['prefix']);
			}

			$url += array(
				'controller' => $params['controller'],
				'plugin' => $params['plugin'],
				'action' => 'index'
			);
			$url = static::_applyUrlFilters($url);
			$output = static::$_routes->match($url);
		} elseif (
			$urlType === 'string' &&
			!$hasLeadingSlash &&
			!$hasColonSlash &&
			!$plainString
		) {
			// named route.
			$route = static::$_routes->get($url);
			if (!$route) {
				throw new Error\Exception(__d(
					'cake_dev',
					'No route matching the name "%s" was found.',
					$url
				));
			}
			$url = $options +
				$route->defaults +
				array('_name' => $url);
			$url = static::_applyUrlFilters($url);
			$output = static::$_routes->match($url);
		} else {
			// String urls.
			if ($hasColonSlash || $plainString) {
				return $url;
			}
			if ($hasLeadingSlash) {
				$output = substr($url, 1);
			}
		}
		$protocol = preg_match('#^[a-z][a-z0-9+-.]*\://#i', $output);
		if ($protocol === 0) {
			$output = str_replace('//', '/', '/' . $output);
			if ($full && defined('FULL_BASE_URL')) {
				$output = FULL_BASE_URL . $output;
			}
		}
		return $output . $frag;
	}

/**
 * Reverses a parsed parameter array into a string. Works similarly to Router::url(), but
 * Since parsed URL's contain additional 'pass' as well as 'url.url' keys.
 * Those keys need to be specially handled in order to reverse a params array into a string url.
 *
 * This will strip out 'autoRender', 'bare', 'requested', and 'return' param names as those
 * are used for CakePHP internals and should not normally be part of an output url.
 *
 * @param Cake\Network\Request|array $params The params array or
 *     Cake\Network\Request object that needs to be reversed.
 * @param boolean $full Set to true to include the full url including the 
 *     protocol when reversing the url.
 * @return string The string that is the reversed result of the array
 */
	public static function reverse($params, $full = false) {
		$url = array();
		if ($params instanceof Request) {
			$url = $params->query;
			$params = $params->params;
		} elseif (isset($params['url'])) {
			$url = $params['url'];
		}
		$pass = isset($params['pass']) ? $params['pass'] : array();

		unset(
			$params['pass'], $params['paging'], $params['models'], $params['url'], $url['url'],
			$params['autoRender'], $params['bare'], $params['requested'], $params['return'],
			$params['_Token']
		);
		$params = array_merge($params, $pass);
		if (!empty($url)) {
			$params['?'] = $url;
		}
		return Router::url($params, $full);
	}

/**
 * Normalizes a URL for purposes of comparison.  Will strip the base path off
 * and replace any double /'s.  It will not unify the casing and underscoring
 * of the input value.
 *
 * @param array|string $url URL to normalize Either an array or a string url.
 * @return string Normalized URL
 */
	public static function normalize($url = '/') {
		if (is_array($url)) {
			$url = Router::url($url);
		}
		if (preg_match('/^[a-z\-]+:\/\//', $url)) {
			return $url;
		}
		$request = Router::getRequest();

		if (!empty($request->base) && stristr($url, $request->base)) {
			$url = preg_replace('/^' . preg_quote($request->base, '/') . '/', '', $url, 1);
		}
		$url = '/' . $url;

		while (strpos($url, '//') !== false) {
			$url = str_replace('//', '/', $url);
		}
		$url = preg_replace('/(?:(\/$))/', '', $url);

		if (empty($url)) {
			return '/';
		}
		return $url;
	}

/**
 * Instructs the router to parse out file extensions from the URL. For example,
 * http://example.com/posts.rss would yield an file extension of "rss".
 * The file extension itself is made available in the controller as
 * `$this->params['_ext']`, and is used by the RequestHandler component to
 * automatically switch to alternate layouts and templates, and load helpers
 * corresponding to the given content, i.e. RssHelper. Switching layouts and helpers
 * requires that the chosen extension has a defined mime type in `Cake\Network\Response`
 *
 * A list of valid extension can be passed to this method, i.e. Router::parseExtensions('rss', 'xml');
 * If no parameters are given, anything after the first . (dot) after the last / in the URL will be
 * parsed, excluding querystring parameters (i.e. ?q=...).
*
 * @return void
 * @see RequestHandler::startup()
 */
	public static function parseExtensions() {
		if (func_num_args() > 0) {
			static::setExtensions(func_get_args(), false);
		}
	}

/**
 * Set/add valid extensions.
 * To have the extensions parsed you still need to call `Router::parseExtensions()`
 *
 * @param array $extensions List of extensions to be added as valid extension
 * @param boolean $merge Default true will merge extensions. Set to false to override current extensions
 * @return array
 */
	public static function setExtensions($extensions, $merge = true) {
		if (!is_array($extensions)) {
			return static::$_validExtensions;
		}
		if ($merge) {
			$extensions = array_merge(static::$_validExtensions, $extensions);
		}
		static::$_routes->setExtensions($extensions);
		return static::$_validExtensions = $extensions;
	}

/**
 * Get the list of extensions that can be parsed by Router.
 * To initially set extensions use `Router::parseExtensions()`
 * To add more see `setExtensions()`
 *
 * @return array Array of extensions Router is configured to parse.
 */
	public static function extensions() {
		return static::$_validExtensions;
	}

/**
 * Provides legacy support for named parameters on incoming URLs.
 *
 * Checks the passed parameters for elements containing `$options['separator']`
 * Those parameters are split and parsed as if they were old style named parameters.
 *
 * The parsed parameters will be moved from params['pass'] to params['named'].
 *
 * ### Options
 *
 * - `separator` The string to use as a separator.  Defaults to `:`.
 *
 * @param Request $request The request object to modify.
 * @param array $options The array of options.
 * @return The modified request
 */
	public static function parseNamedParams(Request $request, $options = array()) {
		$options += array('separator' => ':');
		if (empty($request->params['pass'])) {
			$request->params['named'] = array();
			return $request;
		}
		$named = array();
		foreach ($request->params['pass'] as $key => $value) {
			if (strpos($value, $options['separator']) === false) {
				continue;
			}
			unset($request->params['pass'][$key]);
			list($key, $value) = explode($options['separator'], $value, 2);

			if (preg_match_all('/\[([A-Za-z0-9_-]+)?\]/', $key, $matches, PREG_SET_ORDER)) {
				$matches = array_reverse($matches);
				$parts = explode('[', $key);
				$key = array_shift($parts);
				$arr = $value;
				foreach ($matches as $match) {
					if (empty($match[1])) {
						$arr = array($arr);
					} else {
						$arr = array(
							$match[1] => $arr
						);
					}
				}
				$value = $arr;
			}
			$named = array_merge_recursive($named, array($key => $value));
		}
		$request->params['named'] = $named;
		return $request;
	}

}

//Save the initial state
Router::reload();<|MERGE_RESOLUTION|>--- conflicted
+++ resolved
@@ -285,16 +285,12 @@
 		}
 		$routeClass = static::$_routeClass;
 		if (isset($options['routeClass'])) {
-<<<<<<< HEAD
-			$routeClass = static::_validateRouteClass($options['routeClass']);
-=======
 			if (strpos($options['routeClass'], '.') === false) {
 				$routeClass = $options['routeClass'];
 			} else {
 				list($plugin, $routeClass) = pluginSplit($options['routeClass'], true);
 			}
-			$routeClass = self::_validateRouteClass($routeClass);
->>>>>>> cdfead0f
+			$routeClass = static::_validateRouteClass($routeClass);
 			unset($options['routeClass']);
 		}
 		if ($routeClass === 'Cake\Routing\Route\RedirectRoute' && isset($defaults['redirect'])) {
