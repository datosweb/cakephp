<?php
/**
 *
 * PHP 5
 *
 * CakePHP(tm) : Rapid Development Framework (http://cakephp.org)
 * Copyright 2005-2012, Cake Software Foundation, Inc. (http://cakefoundation.org)
 *
 * Licensed under The MIT License
 * Redistributions of files must retain the above copyright notice.
 *
 * @copyright	  Copyright 2005-2012, Cake Software Foundation, Inc. (http://cakefoundation.org)
 * @link		  http://cakephp.org CakePHP(tm) Project
 * @package		  Cake.Routing
 * @since		  CakePHP(tm) v 2.2
 * @license		  MIT License (http://www.opensource.org/licenses/mit-license.php)
 */

namespace Cake\Routing;

use Cake\Event\Event;
use Cake\Event\EventListener;

/**
 * This abstract class represents a filter to be applied to a dispatcher cycle. It acts as as
 * event listener with the ability to alter the request or response as needed before it is handled
 * by a controller or after the response body has already been built.
 *
 * @package Cake.Routing
 */
abstract class DispatcherFilter implements EventListener {

/**
 * Default priority for all methods in this filter
 *
 * @var int
 */
	public $priority = 10;

/**
 * Returns the list of events this filter listens to.
 * Dispatcher notifies 2 different events `Dispatcher.before` and `Dispatcher.after`.
 * By default this class will attach `preDispatch` and `postDispatch` method respectively.
 *
 * Override this method at will to only listen to the events you are interested in.
 *
 * @return array
 */
	public function implementedEvents() {
		return array(
			'Dispatcher.beforeDispatch' => array('callable' => 'beforeDispatch', 'priority' => $this->priority),
			'Dispatcher.afterDispatch' => array('callable' => 'afterDispatch', 'priority' => $this->priority),
		);
	}

/**
 * Method called before the controller is instantiated and called to ser a request.
 * If used with default priority, it will be called after the Router has parsed the
 * url and set the routing params into the request object.
 *
 * If a Cake\Network\Response object instance is returned, it will be served at the end of the
 * event cycle, not calling any controller as a result. This will also have the effect of
 * not calling the after event in the dispatcher.
 *
 * If false is returned, the event will be stopped and no more listeners will be notified.
 * Alternatively you can call `$event->stopPropagation()` to acheive the same result.
 *
 * @param Cake\Event\Event $event container object having the `request`, `response` and `additionalParams`
 *	keys in the data property.
<<<<<<< HEAD
 * @return Cake\Network\Response|boolean
 **/
	public function beforeDispatch(Event $event) {
=======
 * @return CakeResponse|boolean
 */
	public function beforeDispatch(CakeEvent $event) {
>>>>>>> 9c29fab4
	}

/**
 * Method called after the controller served a request and generated a response.
 * It is posible to alter the response object at this point as it is not sent to the
 * client yet.
 *
 * If false is returned, the event will be stopped and no more listeners will be notified.
 * Alternatively you can call `$event->stopPropagation()` to acheive the same result.
 *
 * @param Cake\Event\Event $event container object having the `request` and  `response`
 *	keys in the data property.
 * @return mixed boolean to stop the event dispatching or null to continue
<<<<<<< HEAD
 **/
	public function afterDispatch(Event $event) {
=======
 */
	public function afterDispatch(CakeEvent $event) {
>>>>>>> 9c29fab4
	}
}<|MERGE_RESOLUTION|>--- conflicted
+++ resolved
@@ -66,16 +66,10 @@
  * Alternatively you can call `$event->stopPropagation()` to acheive the same result.
  *
  * @param Cake\Event\Event $event container object having the `request`, `response` and `additionalParams`
- *	keys in the data property.
-<<<<<<< HEAD
+ *    keys in the data property.
  * @return Cake\Network\Response|boolean
- **/
+ */
 	public function beforeDispatch(Event $event) {
-=======
- * @return CakeResponse|boolean
- */
-	public function beforeDispatch(CakeEvent $event) {
->>>>>>> 9c29fab4
 	}
 
 /**
@@ -87,14 +81,9 @@
  * Alternatively you can call `$event->stopPropagation()` to acheive the same result.
  *
  * @param Cake\Event\Event $event container object having the `request` and  `response`
- *	keys in the data property.
+ *    keys in the data property.
  * @return mixed boolean to stop the event dispatching or null to continue
-<<<<<<< HEAD
- **/
+ */
 	public function afterDispatch(Event $event) {
-=======
- */
-	public function afterDispatch(CakeEvent $event) {
->>>>>>> 9c29fab4
 	}
 }