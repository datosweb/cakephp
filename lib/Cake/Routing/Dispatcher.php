--- conflicted
+++ resolved
@@ -212,21 +212,11 @@
 	public function parseParams($event) {
 		$request = $event->data['request'];
 		Router::setRequestInfo($request);
-<<<<<<< HEAD
-		if (Router::getRequest(false) === $request) {
-			$namedExpressions = Router::getNamedExpressions();
-			extract($namedExpressions);
-			$this->_loadRoutes();
-		}
 
 		if (empty($request->params['controller'])) {
 			$params = Router::parse($request->url);
 			$request->addParams($params);
 		}
-=======
-		$params = Router::parse($request->url);
-		$request->addParams($params);
->>>>>>> fa6defea
 
 		if (!empty($event->data['additionalParams'])) {
 			$request->addParams($event->data['additionalParams']);
@@ -277,16 +267,4 @@
 		return false;
 	}
 
-<<<<<<< HEAD
-/**
- * Loads route configuration
- *
- * @return void
- */
-	protected function _loadRoutes() {
-		include APP . 'Config/routes.php';
-	}
-
-=======
->>>>>>> fa6defea
 }