<?php
/**
 * ControllerTestCase file
 *
 * PHP 5
 *
 * CakePHP(tm) Tests <http://book.cakephp.org/2.0/en/development/testing.html>
 * Copyright (c) Cake Software Foundation, Inc. (http://cakefoundation.org)
 *
 * Licensed under The MIT License
 * For full copyright and license information, please see the LICENSE.txt
 * Redistributions of files must retain the above copyright notice
 *
 * @copyright     Copyright (c) Cake Software Foundation, Inc. (http://cakefoundation.org)
 * @link          http://book.cakephp.org/2.0/en/development/testing.html CakePHP(tm) Tests
 * @package       Cake.TestSuite
 * @since         CakePHP(tm) v 2.0
 * @license       http://www.opensource.org/licenses/mit-license.php MIT License
 */
namespace Cake\TestSuite;

use Cake\Core\App;
use Cake\Error;
use Cake\Event\Event;
use Cake\Routing\Dispatcher;
use Cake\Routing\Router;
use Cake\Utility\ClassRegistry;
use Cake\Utility\Inflector;
use Cake\View\Helper;

/**
 * ControllerTestDispatcher class
 *
 * @package       Cake.TestSuite
 */
class ControllerTestDispatcher extends Dispatcher {

/**
 * The controller to use in the dispatch process
 *
 * @var Controller
 */
	public $testController = null;

/**
 * Use custom routes during tests
 *
 * @var boolean
 */
	public $loadRoutes = true;

/**
 * Returns the test controller
 *
 * @return Controller
 */
	protected function _getController($request, $response) {
		if ($this->testController === null) {
			$this->testController = parent::_getController($request, $response);
		}
		$default = array('InterceptContent' => array('className' => 'Cake\TestSuite\InterceptContentHelper'));
		$this->testController->helpers = array_merge($default, $this->testController->helpers);
		$this->testController->setRequest($request);
		$this->testController->response = $this->response;
		foreach ($this->testController->Components->loaded() as $component) {
			$object = $this->testController->Components->{$component};
			if (isset($object->response)) {
				$object->response = $response;
			}
			if (isset($object->request)) {
				$object->request = $request;
			}
		}
		return $this->testController;
	}

/**
 * Loads routes and resets if the test case dictates it should
 *
 * @return void
 */
	protected function _loadRoutes() {
		parent::_loadRoutes();
		if (!$this->loadRoutes) {
			Router::reload();
		}
	}

}

/**
 * InterceptContentHelper class
 *
 * @package       Cake.TestSuite
 */
class InterceptContentHelper extends Helper {

/**
 * Intercepts and stores the contents of the view before the layout is rendered
 *
 * @param string $viewFile The view file
 */
	public function afterRender($viewFile) {
		$this->_View->assign('__view_no_layout__', $this->_View->fetch('content'));
		$this->_View->Helpers->unload('InterceptContent');
	}

}

/**
 * ControllerTestCase class
 *
 * @package       Cake.TestSuite
 */
abstract class ControllerTestCase extends TestCase {

/**
 * The controller to test in testAction
 *
 * @var Controller
 */
	public $controller = null;

/**
 * Automatically mock controllers that aren't mocked
 *
 * @var boolean
 */
	public $autoMock = true;

/**
 * Use custom routes during tests
 *
 * @var boolean
 */
	public $loadRoutes = true;

/**
 * The resulting view vars of the last testAction call
 *
 * @var array
 */
	public $vars = null;

/**
 * The resulting rendered view of the last testAction call
 *
 * @var string
 */
	public $view = null;

/**
 * The resulting rendered layout+view of the last testAction call
 *
 * @var string
 */
	public $contents = null;

/**
 * The returned result of the dispatch (requestAction), if any
 *
 * @var string
 */
	public $result = null;

/**
 * The headers that would have been sent by the action
 *
 * @var string
 */
	public $headers = null;

/**
 * Flag for checking if the controller instance is dirty.
 * Once a test has been run on a controller it should be rebuilt
 * to clean up properties.
 *
 * @var boolean
 */
	protected $_dirtyController = false;

/**
 * Used to enable calling ControllerTestCase::testAction() without the testing
 * framework thinking that it's a test case
 *
 * @param string $name The name of the function
 * @param array $arguments Array of arguments
 * @return the return of _testAction
 * @throws Cake\Error\BadMethodCallException when you call methods that don't exist.
 */
	public function __call($name, $arguments) {
		if ($name === 'testAction') {
			return call_user_func_array(array($this, '_testAction'), $arguments);
		}
		throw new Error\BadMethodCallException("Method '{$name}' does not exist.");
	}

/**
 * Lets you do functional tests of a controller action.
 *
 * ### Options:
 *
 * - `data` The data to use for POST or PUT requests. If `method` is GET
 *   and `query` is empty, the data key will be used as GET parameters. By setting
 *   `data to a string you can simulate XML or JSON payloads allowing you to test
 *   REST webservices.
 * - `query` The query string parameters to set.
 * - `cookies` The cookie data to use for the request.
 * - `method` POST or GET. Defaults to POST.
 * - `return` Specify the return type you want. Choose from:
 *     - `vars` Get the set view variables.
 *     - `view` Get the rendered view, without a layout.
 *     - `contents` Get the rendered view including the layout.
 *     - `result` Get the return value of the controller action. Useful
 *       for testing requestAction methods.
 *
 * @param string $url The url to test
 * @param array $options See options
 * @return mixed
 */
	protected function _testAction($url = '', $options = array()) {
		$this->vars = $this->result = $this->view = $this->contents = $this->headers = null;

		$options = array_merge(array(
			'query' => array(),
			'data' => array(),
			'cookies' => array(),
			'method' => 'POST',
			'return' => 'result'
		), $options);

		$method = strtoupper($options['method']);
		$_SERVER['REQUEST_METHOD'] = $method;

		if ($method === 'GET' && is_array($options['data']) && empty($options['query'])) {
			$options['query'] = $options['data'];
			$options['data'] = array();
		}
		$requestData = array(
			'url' => $url,
			'cookies' => $options['cookies'],
			'query' => $options['query'],
		);
		if (is_array($options['data'])) {
			$requestData['post'] = $options['data'];
		}

		$request = $this->getMock(
			'Cake\Network\Request',
			array('_readInput'),
			array($requestData)
		);

		if (is_string($options['data'])) {
			$request->expects($this->any())
				->method('_readInput')
				->will($this->returnValue($options['data']));
		}

		$Dispatch = new ControllerTestDispatcher();
		$Dispatch->loadRoutes = $this->loadRoutes;
		$Dispatch->parseParams(new Event('ControllerTestCase', $Dispatch, array('request' => $request)));
		if (!isset($request->params['controller']) && Router::getRequest()) {
			$this->headers = Router::getRequest()->response->header();
			return;
		}
		if ($this->_dirtyController) {
			$this->controller = null;
		}

		$plugin = empty($request->params['plugin']) ? '' : Inflector::camelize($request->params['plugin']) . '.';
		if ($this->controller === null && $this->autoMock) {
			$this->generate($plugin . Inflector::camelize($request->params['controller']));
		}
		$params = array();
		if ($options['return'] === 'result') {
			$params['return'] = 1;
			$params['bare'] = 1;
			$params['requested'] = 1;
		}
		$Dispatch->testController = $this->controller;
		$Dispatch->response = $this->getMock('Cake\Network\Response', array('send'));
		$this->result = $Dispatch->dispatch($request, $Dispatch->response, $params);
		$this->controller = $Dispatch->testController;
		$this->vars = $this->controller->viewVars;
		$this->contents = $this->controller->response->body();
		if (isset($this->controller->View)) {
			$this->view = $this->controller->View->fetch('__view_no_layout__');
		}
		$this->_dirtyController = true;
		$this->headers = $Dispatch->response->header();

		return $this->{$options['return']};
	}

/**
 * Generates a mocked controller and mocks any classes passed to `$mocks`. By
 * default, `_stop()` is stubbed as is sending the response headers, so to not
 * interfere with testing.
 *
 * ### Mocks:
 *
 * - `methods` Methods to mock on the controller. `_stop()` is mocked by default
 * - `models` Models to mock. Models are added to the ClassRegistry so they any
 *   time they are instantiated the mock will be created. Pass as key value pairs
 *   with the value being specific methods on the model to mock. If `true` or
 *   no value is passed, the entire model will be mocked.
 * - `components` Components to mock. Components are only mocked on this controller
 *   and not within each other (i.e., components on components)
 *
 * @param string $controller Controller name
 * @param array $mocks List of classes and methods to mock
 * @return Controller Mocked controller
 * @throws Cake\Error\MissingControllerException When controllers could not be created.
 * @throws Cake\Error\MissingComponentException When components could not be created.
 */
	public function generate($controller, $mocks = array()) {
		$classname = App::classname($controller, 'Controller', 'Controller');
		if (!$classname) {
			list($plugin, $controller) = pluginSplit($controller);
			throw new Error\MissingControllerException(array(
				'class' => $controller . 'Controller',
				'plugin' => $plugin
			));
		}
		ClassRegistry::flush();

		$mocks = array_merge_recursive(array(
			'methods' => array('_stop'),
			'models' => array(),
			'components' => array()
		), (array)$mocks);

		$request = $this->getMock('Cake\Network\Request');
		$response = $this->getMock('Cake\Network\Response', array('_sendHeader'));
		$controller = $this->getMock(
			$classname,
			$mocks['methods'],
			array($request, $response)
		);
		list(, $controllerName) = namespaceSplit($classname);
		$controller->name = substr($controllerName, 0, -10);
		$controller->Components->setController($controllerObj);

		$config = ClassRegistry::config('Model');
		foreach ($mocks['models'] as $model => $methods) {
			if (is_string($methods)) {
				$model = $methods;
				$methods = true;
			}
			if ($methods === true) {
				$methods = array();
			}
			$this->getMockForModel($model, $methods, $config);
		}

		foreach ($mocks['components'] as $component => $methods) {
			if (is_string($methods)) {
				$component = $methods;
				$methods = true;
			}
			if ($methods === true) {
				$methods = array();
			}
			$componentClass = App::classname($component, 'Controller/Component', 'Component');
			list(, $name) = pluginSplit($component, true);
			if (!$componentClass) {
				throw new Error\MissingComponentException(array(
					'class' => $name . 'Component'
				));
			}
<<<<<<< HEAD
			$component = $this->getMock($componentClass, $methods, array($controller->Components));
			$controller->Components->set($name, $component);
			$controller->Components->enable($name);
=======
			$config = isset($controllerObj->components[$component]) ? $controllerObj->components[$component] : array();
			$componentObj = $this->getMock($componentClass, $methods, array($controllerObj->Components, $config));
			$controllerObj->Components->set($name, $componentObj);
			$controllerObj->Components->enable($name);
>>>>>>> 53d265cf
		}

		$controller->constructClasses();
		$this->_dirtyController = false;

		$this->controller = $controller;
		return $this->controller;
	}

}<|MERGE_RESOLUTION|>--- conflicted
+++ resolved
@@ -369,16 +369,10 @@
 					'class' => $name . 'Component'
 				));
 			}
-<<<<<<< HEAD
-			$component = $this->getMock($componentClass, $methods, array($controller->Components));
+			$config = isset($controller->components[$component]) ? $controller->components[$component] : array();
+			$component = $this->getMock($componentClass, $methods, array($controller->Components, $config));
 			$controller->Components->set($name, $component);
 			$controller->Components->enable($name);
-=======
-			$config = isset($controllerObj->components[$component]) ? $controllerObj->components[$component] : array();
-			$componentObj = $this->getMock($componentClass, $methods, array($controllerObj->Components, $config));
-			$controllerObj->Components->set($name, $componentObj);
-			$controllerObj->Components->enable($name);
->>>>>>> 53d265cf
 		}
 
 		$controller->constructClasses();
