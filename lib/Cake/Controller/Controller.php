--- conflicted
+++ resolved
@@ -877,37 +877,23 @@
 			return $this->response;
 		}
 
-<<<<<<< HEAD
-		if ($this->viewClass === 'View') {
-			$viewClass = App::classname('View', 'View');
-		} else {
-			$viewClass = App::classname($this->viewClass, 'View', 'View');
-		}
-		$View = new $viewClass($this);
-=======
 		if (!empty($this->uses) && is_array($this->uses)) {
 			foreach ($this->uses as $model) {
-				list($plugin, $className) = pluginSplit($model);
-				$this->request->params['models'][$className] = compact('plugin', 'className');
+				list(, $name) = pluginSplit($model);
+				$className = App::classname($model, 'Model');
+				$this->request->params['models'][$name] = compact('className');
 			}
 		}
 
 		$this->View = $this->_getViewObject();
->>>>>>> 1ceb1758
 
 		$models = ClassRegistry::keys();
 		foreach ($models as $currentModel) {
 			$currentObject = ClassRegistry::getObject($currentModel);
 			if ($currentObject instanceof \Cake\Model\Model) {
 				$className = get_class($currentObject);
-<<<<<<< HEAD
 				$this->request->params['models'][$currentObject->alias] = compact('className');
-				$View->validationErrors[$currentObject->alias] =& $currentObject->validationErrors;
-=======
-				list($plugin) = pluginSplit(App::location($className));
-				$this->request->params['models'][$currentObject->alias] = compact('plugin', 'className');
 				$this->View->validationErrors[$currentObject->alias] =& $currentObject->validationErrors;
->>>>>>> 1ceb1758
 			}
 		}
 
@@ -1134,10 +1120,8 @@
 		$viewClass = $this->viewClass;
 		if ($this->viewClass !== 'View') {
 			list($plugin, $viewClass) = pluginSplit($viewClass, true);
-			$viewClass = $viewClass . 'View';
-			App::uses($viewClass, $plugin . 'View');
-		}
-
+			$viewClass = App::classname($viewClass, 'View', 'View');
+		}
 		return new $viewClass($this);
 	}
 
