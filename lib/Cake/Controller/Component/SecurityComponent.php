--- conflicted
+++ resolved
@@ -225,17 +225,12 @@
 			$controller->request->params['requested'] != 1
 		);
 
-<<<<<<< HEAD
+		if ($this->_action == $this->blackHoleCallback) {
+			return $this->blackhole($controller, 'auth');
+		}
+
 		if (!in_array($this->_action, (array)$this->unlockedActions) && $isPost && $isNotRequestAction) {
 			if ($this->validatePost && $this->_validatePost($controller) === false) {
-=======
-		if ($this->_action == $this->blackHoleCallback) {
-			return $this->blackhole($controller, 'auth');
-		}
-
-		if ($isPost && $isNotRequestAction && $this->validatePost) {
-			if ($this->_validatePost($controller) === false) {
->>>>>>> 1117ad2f
 				return $this->blackHole($controller, 'auth');
 			}
 			if ($this->csrfCheck && $this->_validateCsrf($controller) === false) {
