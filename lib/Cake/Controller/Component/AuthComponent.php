<?php
/**
 * Authentication component
 *
 * Manages user logins and permissions.
 *
 * PHP 5
 *
 * CakePHP(tm) : Rapid Development Framework (http://cakephp.org)
 * Copyright (c) Cake Software Foundation, Inc. (http://cakefoundation.org)
 *
 * Licensed under The MIT License
 * For full copyright and license information, please see the LICENSE.txt
 * Redistributions of files must retain the above copyright notice.
 *
 * @copyright     Copyright (c) Cake Software Foundation, Inc. (http://cakefoundation.org)
 * @link          http://cakephp.org CakePHP(tm) Project
 * @package       Cake.Controller.Component
 * @since         CakePHP(tm) v 0.10.0.1076
 * @license       http://www.opensource.org/licenses/mit-license.php MIT License
 */

App::uses('Component', 'Controller');
App::uses('Router', 'Routing');
App::uses('Security', 'Utility');
App::uses('Debugger', 'Utility');
App::uses('Hash', 'Utility');
App::uses('CakeSession', 'Model/Datasource');
App::uses('BaseAuthorize', 'Controller/Component/Auth');
App::uses('BaseAuthenticate', 'Controller/Component/Auth');

/**
 * Authentication control component class
 *
 * Binds access control with user authentication and session management.
 *
 * @package       Cake.Controller.Component
 * @link http://book.cakephp.org/2.0/en/core-libraries/components/authentication.html
 */
class AuthComponent extends Component {

/**
 * Constant for 'all'
 */
	const ALL = 'all';

/**
 * Other components utilized by AuthComponent
 *
 * @var array
 */
	public $components = array('Session', 'RequestHandler');

/**
 * An array of authentication objects to use for authenticating users. You can configure
 * multiple adapters and they will be checked sequentially when users are identified.
 *
 * {{{
 *	$this->Auth->authenticate = array(
 *		'Form' => array(
 *			'userModel' => 'Users.User'
 *		)
 *	);
 * }}}
 *
 * Using the class name without 'Authenticate' as the key, you can pass in an array of settings for each
 * authentication object. Additionally you can define settings that should be set to all authentications objects
 * using the 'all' key:
 *
 * {{{
 *	$this->Auth->authenticate = array(
 *		'all' => array(
 *			'userModel' => 'Users.User',
 *			'scope' => array('User.active' => 1)
 *		),
 *		'Form',
 *		'Basic'
 *	);
 * }}}
 *
 * You can also use AuthComponent::ALL instead of the string 'all'.
 *
 * @var array
 * @link http://book.cakephp.org/2.0/en/core-libraries/components/authentication.html
 */
	public $authenticate = array('Form');

/**
 * Objects that will be used for authentication checks.
 *
 * @var array
 */
	protected $_authenticateObjects = array();

/**
 * An array of authorization objects to use for authorizing users. You can configure
 * multiple adapters and they will be checked sequentially when authorization checks are done.
 *
 * {{{
 *	$this->Auth->authorize = array(
 *		'Crud' => array(
 *			'actionPath' => 'controllers/'
 *		)
 *	);
 * }}}
 *
 * Using the class name without 'Authorize' as the key, you can pass in an array of settings for each
 * authorization object. Additionally you can define settings that should be set to all authorization objects
 * using the 'all' key:
 *
 * {{{
 *	$this->Auth->authorize = array(
 *		'all' => array(
 *			'actionPath' => 'controllers/'
 *		),
 *		'Crud',
 *		'CustomAuth'
 *	);
 * }}}
 *
 * You can also use AuthComponent::ALL instead of the string 'all'
 *
 * @var mixed
 * @link http://book.cakephp.org/2.0/en/core-libraries/components/authentication.html#authorization
 */
	public $authorize = false;

/**
 * Objects that will be used for authorization checks.
 *
 * @var array
 */
	protected $_authorizeObjects = array();

/**
 * The name of an optional view element to render when an Ajax request is made
 * with an invalid or expired session
 *
 * @var string
 */
	public $ajaxLogin = null;

/**
 * Settings to use when Auth needs to do a flash message with SessionComponent::setFlash().
 * Available keys are:
 *
 * - `element` - The element to use, defaults to 'default'.
 * - `key` - The key to use, defaults to 'auth'
 * - `params` - The array of additional params to use, defaults to array()
 *
 * @var array
 */
	public $flash = array(
		'element' => 'default',
		'key' => 'auth',
		'params' => array()
	);

/**
 * The session key name where the record of the current user is stored. Default
 * key is "Auth.User". If you are using only stateless authenticators set this
 * to false to ensure session is not started.
 *
 * @var string
 */
	public static $sessionKey = 'Auth.User';

/**
 * The current user, used for stateless authentication when
 * sessions are not available.
 *
 * @var array
 */
	protected static $_user = array();

/**
 * An URL (defined as a string or array) to the controller action that handles
 * logins. Defaults to `/users/login`
 *
 * @var mixed
 */
	public $loginAction = array(
		'controller' => 'users',
		'action' => 'login',
		'plugin' => null
	);

/**
 * Normally, if a user is redirected to the $loginAction page, the location they
 * were redirected from will be stored in the session so that they can be
 * redirected back after a successful login. If this session value is not
 * set, redirectUrl() method will return the url specified in $loginRedirect.
 *
 * @var mixed
 * @link http://book.cakephp.org/2.0/en/core-libraries/components/authentication.html#AuthComponent::$loginRedirect
 */
	public $loginRedirect = null;

/**
 * The default action to redirect to after the user is logged out. While AuthComponent does
 * not handle post-logout redirection, a redirect URL will be returned from AuthComponent::logout().
 * Defaults to AuthComponent::$loginAction.
 *
 * @var mixed
 * @see AuthComponent::$loginAction
 * @see AuthComponent::logout()
 */
	public $logoutRedirect = null;

/**
 * Error to display when user attempts to access an object or action to which they do not have
 * access.
 *
 * @var string|bool Error message or boolean false to suppress flash message
 * @link http://book.cakephp.org/2.0/en/core-libraries/components/authentication.html#AuthComponent::$authError
 */
	public $authError = null;

/**
<<<<<<< HEAD
 * Controls handling of unauthorized access. By default unauthorized user is
 * redirected to the referrer url or AuthComponent::$loginAction or '/'.
 * If set to false a ForbiddenException exception is thrown instead of redirecting.
 *
 * @var boolean
=======
 * Controls handling of unauthorized access.
 * - For default value `true` unauthorized user is redirected to the referrer URL
 *   or AuthComponent::$loginRedirect or '/'.
 * - If set to a string or array the value is used as an URL to redirect to.
 * - If set to false a ForbiddenException exception is thrown instead of redirecting.
 *
 * @var mixed
>>>>>>> 0d486bda
 */
	public $unauthorizedRedirect = true;

/**
 * Controller actions for which user validation is not required.
 *
 * @var array
 * @see AuthComponent::allow()
 */
	public $allowedActions = array();

/**
 * Request object
 *
 * @var CakeRequest
 */
	public $request;

/**
 * Response object
 *
 * @var CakeResponse
 */
	public $response;

/**
 * Method list for bound controller
 *
 * @var array
 */
	protected $_methods = array();

/**
 * Initializes AuthComponent for use in the controller
 *
 * @param Controller $controller A reference to the instantiating controller object
 * @return void
 */
	public function initialize(Controller $controller) {
		$this->request = $controller->request;
		$this->response = $controller->response;
		$this->_methods = $controller->methods;

		if (Configure::read('debug') > 0) {
			Debugger::checkSecurityKeys();
		}
	}

/**
 * Main execution method. Handles redirecting of invalid users, and processing
 * of login form data.
 *
 * @param Controller $controller A reference to the instantiating controller object
 * @return boolean
 */
	public function startup(Controller $controller) {
		$methods = array_flip(array_map('strtolower', $controller->methods));
		$action = strtolower($controller->request->params['action']);

		$isMissingAction = (
			$controller->scaffold === false &&
			!isset($methods[$action])
		);

		if ($isMissingAction) {
			return true;
		}

		if (!$this->_setDefaults()) {
			return false;
		}

		if ($this->_isAllowed($controller)) {
			return true;
		}

		if (!$this->_getUser()) {
			return $this->_unauthenticated($controller);
		}

<<<<<<< HEAD
		if ($loginAction != $url && in_array($action, array_map('strtolower', $this->allowedActions))) {
=======
		if (empty($this->authorize) || $this->isAuthorized($this->user())) {
			return true;
		}

		return $this->_unauthorized($controller);
	}

/**
 * Checks whether current action is accessible without authentication.
 *
 * @param Controller $controller A reference to the instantiating controller object
 * @return boolean True if action is accessible without authentication else false
 */
	protected function _isAllowed(Controller $controller) {
		$action = strtolower($controller->request->params['action']);
		if (in_array($action, array_map('strtolower', $this->allowedActions))) {
>>>>>>> 0d486bda
			return true;
		}
		return false;
	}

/**
 * Handles unauthenticated access attempt. First the `unathenticated()` method
 * of the last authenticator in the chain will be called. The authenticator can
 * handle sending response or redirection as appropriate and return `true` to
 * indicate no furthur action is necessary. If authenticator returns null this
 * method redirects user to login action. If it's an ajax request and
 * $ajaxLogin is specified that element is rendered else a 403 http status code
 * is returned.
 *
 * @param Controller $controller A reference to the controller object.
 * @return boolean True if current action is login action else false.
 */
	protected function _unauthenticated(Controller $controller) {
		if (empty($this->_authenticateObjects)) {
			$this->constructAuthenticate();
		}
		$auth = $this->_authenticateObjects[count($this->_authenticateObjects) - 1];
		if ($auth->unauthenticated($this->request, $this->response)) {
			return false;
		}

		if ($this->_isLoginAction($controller)) {
			return true;
		}

		if (!$controller->request->is('ajax')) {
			$this->flash($this->authError);
			$this->Session->write('Auth.redirect', $controller->request->here());
			$controller->redirect($this->loginAction);
			return false;
		}
		if (!empty($this->ajaxLogin)) {
			$controller->viewPath = 'Elements';
			echo $controller->render($this->ajaxLogin, $this->RequestHandler->ajaxLayout);
			$this->_stop();
			return false;
		}
		$controller->redirect(null, 403);
		return false;
	}

/**
 * Normalizes $loginAction and checks if current request url is same as login
 * action. If current url is same as login action, referrer url is saved in session
 * which is later accessible using redirectUrl().
 *
 * @param Controller $controller A reference to the controller object.
 * @return boolean True if current action is login action else false.
 */
	protected function _isLoginAction(Controller $controller) {
		$url = '';
		if (isset($controller->request->url)) {
			$url = $controller->request->url;
		}
		$url = Router::normalize($url);
		$loginAction = Router::normalize($this->loginAction);

		if ($loginAction == $url) {
			if (empty($controller->request->data)) {
				if (!$this->Session->check('Auth.redirect') && env('HTTP_REFERER')) {
					$this->Session->write('Auth.redirect', $controller->referer(null, true));
				}
			}
			return true;
<<<<<<< HEAD
		}

		if (!$this->_getUser()) {
			if (!$request->is('ajax')) {
				$this->flash($this->authError);
				$this->Session->write('Auth.redirect', $request->here());
				$controller->redirect($loginAction);
				return false;
			}
			if (!empty($this->ajaxLogin)) {
				$controller->viewPath = 'Elements';
				echo $controller->render($this->ajaxLogin, $this->RequestHandler->ajaxLayout);
				$this->_stop();
				return false;
			}
			$controller->redirect(null, 403);
		}

		if (empty($this->authorize) || $this->isAuthorized($this->user())) {
			return true;
=======
		}
		return false;
	}

/**
 * Handle unauthorized access attempt
 *
 * @param Controller $controller A reference to the controller object
 * @return boolean Returns false
 * @throws ForbiddenException
 * @see AuthComponent::$unauthorizedRedirect
 */
	protected function _unauthorized(Controller $controller) {
		if ($this->unauthorizedRedirect === false) {
			throw new ForbiddenException($this->authError);
>>>>>>> 0d486bda
		}

		return $this->_unauthorized($controller);
	}

/**
 * Handle unauthorized access attempt
 *
 * @param Controller $controller A reference to the controller object
 * @return boolean Returns false
 * @throws ForbiddenException
 */
	protected function _unauthorized(Controller $controller) {
		if (!$this->unauthorizedRedirect) {
			throw new ForbiddenException($this->authError);
		}

		$this->flash($this->authError);
		if ($this->unauthorizedRedirect === true) {
			$default = '/';
			if (!empty($this->loginRedirect)) {
				$default = $this->loginRedirect;
			}
			$url = $controller->referer($default, true);
		} else {
			$url = $this->unauthorizedRedirect;
		}
		$controller->redirect($url, null, true);
		return false;
	}

/**
 * Attempts to introspect the correct values for object properties.
 *
 * @return boolean True
 */
	protected function _setDefaults() {
		$defaults = array(
			'logoutRedirect' => $this->loginAction,
			'authError' => __d('cake', 'You are not authorized to access that location.')
		);
		foreach ($defaults as $key => $value) {
			if (!isset($this->{$key}) || $this->{$key} === true) {
				$this->{$key} = $value;
			}
		}
		return true;
	}

/**
 * Check if the provided user is authorized for the request.
 *
 * Uses the configured Authorization adapters to check whether or not a user is authorized.
 * Each adapter will be checked in sequence, if any of them return true, then the user will
 * be authorized for the request.
 *
 * @param array $user The user to check the authorization of. If empty the user in the session will be used.
 * @param CakeRequest $request The request to authenticate for. If empty, the current request will be used.
 * @return boolean True if $user is authorized, otherwise false
 */
	public function isAuthorized($user = null, CakeRequest $request = null) {
		if (empty($user) && !$this->user()) {
			return false;
		}
		if (empty($user)) {
			$user = $this->user();
		}
		if (empty($request)) {
			$request = $this->request;
		}
		if (empty($this->_authorizeObjects)) {
			$this->constructAuthorize();
		}
		foreach ($this->_authorizeObjects as $authorizer) {
			if ($authorizer->authorize($user, $request) === true) {
				return true;
			}
		}
		return false;
	}

/**
 * Loads the authorization objects configured.
 *
 * @return mixed Either null when authorize is empty, or the loaded authorization objects.
 * @throws CakeException
 */
	public function constructAuthorize() {
		if (empty($this->authorize)) {
			return;
		}
		$this->_authorizeObjects = array();
		$config = Hash::normalize((array)$this->authorize);
		$global = array();
		if (isset($config[AuthComponent::ALL])) {
			$global = $config[AuthComponent::ALL];
			unset($config[AuthComponent::ALL]);
		}
		foreach ($config as $class => $settings) {
			list($plugin, $class) = pluginSplit($class, true);
			$className = $class . 'Authorize';
			App::uses($className, $plugin . 'Controller/Component/Auth');
			if (!class_exists($className)) {
				throw new CakeException(__d('cake_dev', 'Authorization adapter "%s" was not found.', $class));
			}
			if (!method_exists($className, 'authorize')) {
				throw new CakeException(__d('cake_dev', 'Authorization objects must implement an authorize method.'));
			}
			$settings = array_merge($global, (array)$settings);
			$this->_authorizeObjects[] = new $className($this->_Collection, $settings);
		}
		return $this->_authorizeObjects;
	}

/**
 * Takes a list of actions in the current controller for which authentication is not required, or
 * no parameters to allow all actions.
 *
 * You can use allow with either an array, or var args.
 *
 * `$this->Auth->allow(array('edit', 'add'));` or
 * `$this->Auth->allow('edit', 'add');` or
 * `$this->Auth->allow();` to allow all actions
 *
 * @param string|array $action,... Controller action name or array of actions
 * @return void
 * @link http://book.cakephp.org/2.0/en/core-libraries/components/authentication.html#making-actions-public
 */
	public function allow($action = null) {
		$args = func_get_args();
		if (empty($args) || $action === null) {
			$this->allowedActions = $this->_methods;
			return;
		}
		if (isset($args[0]) && is_array($args[0])) {
			$args = $args[0];
		}
		$this->allowedActions = array_merge($this->allowedActions, $args);
	}

/**
 * Removes items from the list of allowed/no authentication required actions.
 *
 * You can use deny with either an array, or var args.
 *
 * `$this->Auth->deny(array('edit', 'add'));` or
 * `$this->Auth->deny('edit', 'add');` or
 * `$this->Auth->deny();` to remove all items from the allowed list
 *
 * @param string|array $action,... Controller action name or array of actions
 * @return void
 * @see AuthComponent::allow()
 * @link http://book.cakephp.org/2.0/en/core-libraries/components/authentication.html#making-actions-require-authorization
 */
	public function deny($action = null) {
		$args = func_get_args();
		if (empty($args) || $action === null) {
			$this->allowedActions = array();
			return;
		}
		if (isset($args[0]) && is_array($args[0])) {
			$args = $args[0];
		}
		foreach ($args as $arg) {
			$i = array_search($arg, $this->allowedActions);
			if (is_int($i)) {
				unset($this->allowedActions[$i]);
			}
		}
		$this->allowedActions = array_values($this->allowedActions);
	}

/**
 * Maps action names to CRUD operations.
 *
 * Used for controller-based authentication. Make sure
 * to configure the authorize property before calling this method. As it delegates $map to all the
 * attached authorize objects.
 *
 * @param array $map Actions to map
 * @return void
 * @see BaseAuthorize::mapActions()
 * @link http://book.cakephp.org/2.0/en/core-libraries/components/authentication.html#mapping-actions-when-using-crudauthorize
 */
	public function mapActions($map = array()) {
		if (empty($this->_authorizeObjects)) {
			$this->constructAuthorize();
		}
		foreach ($this->_authorizeObjects as $auth) {
			$auth->mapActions($map);
		}
	}

/**
 * Log a user in.
 *
 * If a $user is provided that data will be stored as the logged in user. If `$user` is empty or not
 * specified, the request will be used to identify a user. If the identification was successful,
 * the user record is written to the session key specified in AuthComponent::$sessionKey. Logging in
 * will also change the session id in order to help mitigate session replays.
 *
 * @param array $user Either an array of user data, or null to identify a user using the current request.
 * @return boolean True on login success, false on failure
 * @link http://book.cakephp.org/2.0/en/core-libraries/components/authentication.html#identifying-users-and-logging-them-in
 */
	public function login($user = null) {
		$this->_setDefaults();

		if (empty($user)) {
			$user = $this->identify($this->request, $this->response);
		}
		if ($user) {
			$this->Session->renew();
			$this->Session->write(self::$sessionKey, $user);
		}
		return $this->loggedIn();
	}

/**
 * Log a user out.
 *
 * Returns the login action to redirect to. Triggers the logout() method of
 * all the authenticate objects, so they can perform custom logout logic.
 * AuthComponent will remove the session data, so there is no need to do that
 * in an authentication object. Logging out will also renew the session id.
 * This helps mitigate issues with session replays.
 *
 * @return string AuthComponent::$logoutRedirect
 * @see AuthComponent::$logoutRedirect
 * @link http://book.cakephp.org/2.0/en/core-libraries/components/authentication.html#logging-users-out
 */
	public function logout() {
		$this->_setDefaults();
		if (empty($this->_authenticateObjects)) {
			$this->constructAuthenticate();
		}
		$user = $this->user();
		foreach ($this->_authenticateObjects as $auth) {
			$auth->logout($user);
		}
		$this->Session->delete(self::$sessionKey);
		$this->Session->delete('Auth.redirect');
		$this->Session->renew();
		return Router::normalize($this->logoutRedirect);
	}

/**
 * Get the current user.
 *
 * Will prefer the static user cache over sessions. The static user
 * cache is primarily used for stateless authentication. For stateful authentication,
 * cookies + sessions will be used.
 *
 * @param string $key field to retrieve. Leave null to get entire User record
 * @return mixed User record. or null if no user is logged in.
 * @link http://book.cakephp.org/2.0/en/core-libraries/components/authentication.html#accessing-the-logged-in-user
 */
	public static function user($key = null) {
		if (!empty(self::$_user)) {
			$user = self::$_user;
		} elseif (self::$sessionKey && CakeSession::check(self::$sessionKey)) {
			$user = CakeSession::read(self::$sessionKey);
		} else {
			return null;
		}
		if ($key === null) {
			return $user;
		}
		return Hash::get($user, $key);
	}

/**
 * Similar to AuthComponent::user() except if the session user cannot be found, connected authentication
 * objects will have their getUser() methods called. This lets stateless authentication methods function correctly.
 *
 * @return boolean true if a user can be found, false if one cannot.
 */
	protected function _getUser() {
		$user = $this->user();
		if ($user) {
			$this->Session->delete('Auth.redirect');
			return true;
		}

		if (empty($this->_authenticateObjects)) {
			$this->constructAuthenticate();
		}
		foreach ($this->_authenticateObjects as $auth) {
			$result = $auth->getUser($this->request);
			if (!empty($result) && is_array($result)) {
				self::$_user = $result;
				return true;
			}
		}

		return false;
	}

/**
 * Backwards compatible alias for AuthComponent::redirectUrl()
 *
 * @param string|array $url Optional URL to write as the login redirect URL.
 * @return string Redirect URL
 * @deprecated 2.3 Use AuthComponent::redirectUrl() instead
 */
	public function redirect($url = null) {
		return $this->redirectUrl($url);
	}

/**
 * Get the URL a use should be redirected to upon login.
 *
 * Pass an URL in to set the destination a user should be redirected to upon
 * logging in.
 *
 * If no parameter is passed, gets the authentication redirect URL. The URL
 * returned is as per following rules:
 *
 *  - Returns the session Auth.redirect value if it is present and for the same
 *    domain the current app is running on.
 *  - If there is no session value and there is a $loginRedirect, the $loginRedirect
 *    value is returned.
 *  - If there is no session and no $loginRedirect, / is returned.
 *
 * @param string|array $url Optional URL to write as the login redirect URL.
 * @return string Redirect URL
 */
	public function redirectUrl($url = null) {
		if (!is_null($url)) {
			$redir = $url;
			$this->Session->write('Auth.redirect', $redir);
		} elseif ($this->Session->check('Auth.redirect')) {
			$redir = $this->Session->read('Auth.redirect');
			$this->Session->delete('Auth.redirect');

			if (Router::normalize($redir) == Router::normalize($this->loginAction)) {
				$redir = $this->loginRedirect;
			}
		} elseif ($this->loginRedirect) {
			$redir = $this->loginRedirect;
		} else {
			$redir = '/';
		}
		return Router::normalize($redir);
	}

/**
 * Use the configured authentication adapters, and attempt to identify the user
 * by credentials contained in $request.
 *
 * @param CakeRequest $request The request that contains authentication data.
 * @param CakeResponse $response The response
 * @return array User record data, or false, if the user could not be identified.
 */
	public function identify(CakeRequest $request, CakeResponse $response) {
		if (empty($this->_authenticateObjects)) {
			$this->constructAuthenticate();
		}
		foreach ($this->_authenticateObjects as $auth) {
			$result = $auth->authenticate($request, $response);
			if (!empty($result) && is_array($result)) {
				return $result;
			}
		}
		return false;
	}

/**
 * loads the configured authentication objects.
 *
 * @return mixed either null on empty authenticate value, or an array of loaded objects.
 * @throws CakeException
 */
	public function constructAuthenticate() {
		if (empty($this->authenticate)) {
			return;
		}
		$this->_authenticateObjects = array();
		$config = Hash::normalize((array)$this->authenticate);
		$global = array();
		if (isset($config[AuthComponent::ALL])) {
			$global = $config[AuthComponent::ALL];
			unset($config[AuthComponent::ALL]);
		}
		foreach ($config as $class => $settings) {
			list($plugin, $class) = pluginSplit($class, true);
			$className = $class . 'Authenticate';
			App::uses($className, $plugin . 'Controller/Component/Auth');
			if (!class_exists($className)) {
				throw new CakeException(__d('cake_dev', 'Authentication adapter "%s" was not found.', $class));
			}
			if (!method_exists($className, 'authenticate')) {
				throw new CakeException(__d('cake_dev', 'Authentication objects must implement an authenticate method.'));
			}
			$settings = array_merge($global, (array)$settings);
			$this->_authenticateObjects[] = new $className($this->_Collection, $settings);
		}
		return $this->_authenticateObjects;
	}

/**
 * Hash a password with the application's salt value (as defined with Configure::write('Security.salt');
 *
 * This method is intended as a convenience wrapper for Security::hash(). If you want to use
 * a hashing/encryption system not supported by that method, do not use this method.
 *
 * @param string $password Password to hash
 * @return string Hashed password
 * @deprecated Since 2.4. Use Security::hash() directly or a password hasher object.
 */
	public static function password($password) {
		return Security::hash($password, null, true);
	}

/**
 * Check whether or not the current user has data in the session, and is considered logged in.
 *
 * @return boolean true if the user is logged in, false otherwise
 */
	public function loggedIn() {
		return (boolean)$this->user();
	}

/**
 * Set a flash message. Uses the Session component, and values from AuthComponent::$flash.
 *
 * @param string $message The message to set.
 * @return void
 */
	public function flash($message) {
		if ($message === false) {
			return;
		}
		$this->Session->setFlash($message, $this->flash['element'], $this->flash['params'], $this->flash['key']);
	}

}<|MERGE_RESOLUTION|>--- conflicted
+++ resolved
@@ -217,13 +217,6 @@
 	public $authError = null;
 
 /**
-<<<<<<< HEAD
- * Controls handling of unauthorized access. By default unauthorized user is
- * redirected to the referrer url or AuthComponent::$loginAction or '/'.
- * If set to false a ForbiddenException exception is thrown instead of redirecting.
- *
- * @var boolean
-=======
  * Controls handling of unauthorized access.
  * - For default value `true` unauthorized user is redirected to the referrer URL
  *   or AuthComponent::$loginRedirect or '/'.
@@ -231,7 +224,6 @@
  * - If set to false a ForbiddenException exception is thrown instead of redirecting.
  *
  * @var mixed
->>>>>>> 0d486bda
  */
 	public $unauthorizedRedirect = true;
 
@@ -312,9 +304,6 @@
 			return $this->_unauthenticated($controller);
 		}
 
-<<<<<<< HEAD
-		if ($loginAction != $url && in_array($action, array_map('strtolower', $this->allowedActions))) {
-=======
 		if (empty($this->authorize) || $this->isAuthorized($this->user())) {
 			return true;
 		}
@@ -331,7 +320,6 @@
 	protected function _isAllowed(Controller $controller) {
 		$action = strtolower($controller->request->params['action']);
 		if (in_array($action, array_map('strtolower', $this->allowedActions))) {
->>>>>>> 0d486bda
 			return true;
 		}
 		return false;
@@ -401,28 +389,6 @@
 				}
 			}
 			return true;
-<<<<<<< HEAD
-		}
-
-		if (!$this->_getUser()) {
-			if (!$request->is('ajax')) {
-				$this->flash($this->authError);
-				$this->Session->write('Auth.redirect', $request->here());
-				$controller->redirect($loginAction);
-				return false;
-			}
-			if (!empty($this->ajaxLogin)) {
-				$controller->viewPath = 'Elements';
-				echo $controller->render($this->ajaxLogin, $this->RequestHandler->ajaxLayout);
-				$this->_stop();
-				return false;
-			}
-			$controller->redirect(null, 403);
-		}
-
-		if (empty($this->authorize) || $this->isAuthorized($this->user())) {
-			return true;
-=======
 		}
 		return false;
 	}
@@ -437,22 +403,6 @@
  */
 	protected function _unauthorized(Controller $controller) {
 		if ($this->unauthorizedRedirect === false) {
-			throw new ForbiddenException($this->authError);
->>>>>>> 0d486bda
-		}
-
-		return $this->_unauthorized($controller);
-	}
-
-/**
- * Handle unauthorized access attempt
- *
- * @param Controller $controller A reference to the controller object
- * @return boolean Returns false
- * @throws ForbiddenException
- */
-	protected function _unauthorized(Controller $controller) {
-		if (!$this->unauthorizedRedirect) {
 			throw new ForbiddenException($this->authError);
 		}
 
