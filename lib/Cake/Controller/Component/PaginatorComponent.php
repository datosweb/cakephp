--- conflicted
+++ resolved
@@ -17,7 +17,6 @@
  * @since         CakePHP(tm) v 2.0
  * @license       http://www.opensource.org/licenses/mit-license.php MIT License
  */
-<<<<<<< HEAD
 namespace Cake\Controller\Component;
 
 use Cake\Controller\Component;
@@ -25,11 +24,6 @@
 use Cake\Error;
 use Cake\Model\Model;
 use Cake\Utility\Hash;
-=======
-
-App::uses('Component', 'Controller');
-App::uses('Hash', 'Utility');
->>>>>>> 3303a2cd
 
 /**
  * This component is used to handle automatic model data pagination. The primary way to use this
