--- conflicted
+++ resolved
@@ -43,19 +43,10 @@
 		unset($headers['To']);
 		$headers = $this->_headersToString($headers, $eol);
 		$message = implode($eol, $email->message());
-<<<<<<< HEAD
-		if (ini_get('safe_mode') || !isset($this->_config['additionalParameters'])) {
-			if (!@mail($to, $email->subject(), $message, $headers)) {
-				throw new Error\SocketException(__d('cake_dev', 'Could not send email.'));
-			}
-		} elseif (!@mail($to, $email->subject(), $message, $headers, $this->_config['additionalParameters'])) {
-			throw new Error\SocketException(__d('cake_dev', 'Could not send email.'));
-=======
 
 		$params = null;
 		if (!ini_get('safe_mode')) {
 			$params = isset($this->_config['additionalParameters']) ? $this->_config['additionalParameters'] : null;
->>>>>>> fa6defea
 		}
 
 		$this->_mail($to, $email->subject(), $message, $headers, $params);
@@ -70,12 +61,12 @@
  * @param string $message email's body
  * @param string $headers email's custom headers
  * @param string $params additional params for sending email
- * @throws SocketException if mail could not be sent
+ * @throws Cake\Error\SocketException if mail could not be sent
  * @return void
  */
 	protected function _mail($to, $subject, $message, $headers, $params = null) {
 		if (!@mail($to, $subject, $message, $headers, $params)) {
-			throw new SocketException(__d('cake_dev', 'Could not send email.'));
+			throw new Error\SocketException(__d('cake_dev', 'Could not send email.'));
 		}
 	}
 
