--- conflicted
+++ resolved
@@ -49,13 +49,8 @@
 /**
  * Send mail
  *
-<<<<<<< HEAD
  * @param CakeEmail $email CakeEmail
- * @return boolean
-=======
- * @params object $email CakeEmail
  * @return array
->>>>>>> 0b00fb4f
  * @throws SocketException
  */
 	public function send(CakeEmail $email) {
