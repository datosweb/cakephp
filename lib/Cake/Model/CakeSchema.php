--- conflicted
+++ resolved
@@ -384,15 +384,9 @@
 		}
 		$out .= "}\n";
 
-<<<<<<< HEAD
-		$file = new SplFileObject($path . DS . $file, 'w+');
-		$content = "<?php\n{$out}";
-		if ($file->fwrite($content)) {
-=======
 		$file = new File($path . DS . $file, true);
-		$content = "<?php \n/* generated on: " . date('Y-m-d H:i:s') . " : ". time() . " */\n{$out}";
+		$content = "<?php \n{$out}";
 		if ($file->write($content)) {
->>>>>>> d577d6b8
 			return $content;
 		}
 		return false;
