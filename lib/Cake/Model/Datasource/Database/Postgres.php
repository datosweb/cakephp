<?php
/**
 * PostgreSQL layer for DBO.
 *
 * PHP 5
 *
 * CakePHP(tm) : Rapid Development Framework (http://cakephp.org)
 * Copyright 2005-2011, Cake Software Foundation, Inc. (http://cakefoundation.org)
 *
 * Licensed under The MIT License
 * Redistributions of files must retain the above copyright notice.
 *
 * @copyright     Copyright 2005-2011, Cake Software Foundation, Inc. (http://cakefoundation.org)
 * @link          http://cakephp.org CakePHP(tm) Project
 * @package       Cake.Model.Datasource.Database
 * @since         CakePHP(tm) v 0.9.1.114
 * @license       MIT License (http://www.opensource.org/licenses/mit-license.php)
 */

App::uses('DboSource', 'Model/Datasource');

/**
 * PostgreSQL layer for DBO.
 *
 * @package       Cake.Model.Datasource.Database
 */
class Postgres extends DboSource {

/**
 * Driver description
 *
 * @var string
 */
	public $description = "PostgreSQL DBO Driver";

/**
 * Index of basic SQL commands
 *
 * @var array
 */
	protected $_commands = array(
		'begin'    => 'BEGIN',
		'commit'   => 'COMMIT',
		'rollback' => 'ROLLBACK'
	);

/**
 * Base driver configuration settings.  Merged with user settings.
 *
 * @var array
 */
	protected $_baseConfig = array(
		'persistent' => true,
		'host' => 'localhost',
		'login' => 'root',
		'password' => '',
		'database' => 'cake',
		'schema' => 'public',
		'port' => 5432,
		'encoding' => ''
	);

/**
 * Columns
 *
 * @var array
 */
	public $columns = array(
		'primary_key' => array('name' => 'serial NOT NULL'),
		'string' => array('name'  => 'varchar', 'limit' => '255'),
		'text' => array('name' => 'text'),
		'integer' => array('name' => 'integer', 'formatter' => 'intval'),
		'float' => array('name' => 'float', 'formatter' => 'floatval'),
		'datetime' => array('name' => 'timestamp', 'format' => 'Y-m-d H:i:s', 'formatter' => 'date'),
		'timestamp' => array('name' => 'timestamp', 'format' => 'Y-m-d H:i:s', 'formatter' => 'date'),
		'time' => array('name' => 'time', 'format' => 'H:i:s', 'formatter' => 'date'),
		'date' => array('name' => 'date', 'format' => 'Y-m-d', 'formatter' => 'date'),
		'binary' => array('name' => 'bytea'),
		'boolean' => array('name' => 'boolean'),
		'number' => array('name' => 'numeric'),
		'inet' => array('name'  => 'inet')
	);

/**
 * Starting Quote
 *
 * @var string
 */
	public $startQuote = '"';

/**
 * Ending Quote
 *
 * @var string
 */
	public $endQuote = '"';

/**
 * Contains mappings of custom auto-increment sequences, if a table uses a sequence name
 * other than what is dictated by convention.
 *
 * @var array
 */
	protected $_sequenceMap = array();

/**
 * Connects to the database using options in the given configuration array.
 *
 * @return boolean True if successfully connected.
 * @throws MissingConnectionException
 */
	public function connect() {
		$config = $this->config;
		$this->connected = false;
		try {
			$flags = array(
				PDO::ATTR_PERSISTENT => $config['persistent'],
				PDO::ATTR_ERRMODE => PDO::ERRMODE_EXCEPTION
			);
			$this->_connection = new PDO(
				"pgsql:host={$config['host']};port={$config['port']};dbname={$config['database']}",
				$config['login'],
				$config['password'],
				$flags
			);

			$this->connected = true;
			if (!empty($config['encoding'])) {
				$this->setEncoding($config['encoding']);
			}
			if (!empty($config['schema'])) {
				 $this->_execute('SET search_path TO ' . $config['schema']);
			}
		} catch (PDOException $e) {
			throw new MissingConnectionException(array('class' => $e->getMessage()));
		}

		return $this->connected;
	}

/**
 * Check if PostgreSQL is enabled/loaded
 *
 * @return boolean
 */
	public function enabled() {
		return in_array('pgsql', PDO::getAvailableDrivers());
	}

/**
 * Returns an array of tables in the database. If there are no tables, an error is raised and the application exits.
 *
 * @param mixed $data
 * @return array Array of table names in the database
 */
	public function listSources($data = null) {
		$cache = parent::listSources();

		if ($cache != null) {
			return $cache;
		}

		$schema = $this->config['schema'];
		$sql = "SELECT table_name as name FROM INFORMATION_SCHEMA.tables WHERE table_schema = ?";
		$result = $this->_execute($sql, array($schema));

		if (!$result) {
			return array();
		} else {
			$tables = array();

			foreach ($result as $item) {
				$tables[] = $item->name;
			}

			$result->closeCursor();
			parent::listSources($tables);
			return $tables;
		}
	}

/**
 * Returns an array of the fields in given table name.
 *
 * @param Model|string $model Name of database table to inspect
 * @return array Fields in table. Keys are name and type
 */
	public function describe($model) {
		$fields = parent::describe($model);
		$table = $this->fullTableName($model, false, false);
		$this->_sequenceMap[$table] = array();
		$cols = null;

		if ($fields === null) {
			$cols = $this->_execute(
				"SELECT DISTINCT column_name AS name, data_type AS type, is_nullable AS null,
					column_default AS default, ordinal_position AS position, character_maximum_length AS char_length,
					character_octet_length AS oct_length FROM information_schema.columns
				WHERE table_name = ? AND table_schema = ?  ORDER BY position",
				array($table, $this->config['schema'])
			);

			foreach ($cols as $c) {
				$type = $c->type;
				if (!empty($c->oct_length) && $c->char_length === null) {
					if ($c->type == 'character varying') {
						$length = null;
						$type = 'text';
					} else {
						$length = intval($c->oct_length);
					}
				} elseif (!empty($c->char_length)) {
					$length = intval($c->char_length);
				} else {
					$length = $this->length($c->type);
				}
				if (empty($length)) {
					$length = null;
				}
				$fields[$c->name] = array(
					'type'    => $this->column($type),
					'null'    => ($c->null == 'NO' ? false : true),
					'default' => preg_replace(
						"/^'(.*)'$/",
						"$1",
						preg_replace('/::.*/', '', $c->default)
					),
					'length'  => $length
				);
				if ($model instanceof Model) {
					if ($c->name == $model->primaryKey) {
						$fields[$c->name]['key'] = 'primary';
						if ($fields[$c->name]['type'] !== 'string') {
							$fields[$c->name]['length'] = 11;
						}
					}
				}
				if (
					$fields[$c->name]['default'] == 'NULL' ||
					preg_match('/nextval\([\'"]?([\w.]+)/', $c->default, $seq)
				) {
					$fields[$c->name]['default'] = null;
					if (!empty($seq) && isset($seq[1])) {
						$this->_sequenceMap[$table][$c->default] = $seq[1];
					}
				}
				if ($fields[$c->name]['type'] == 'boolean' && !empty($fields[$c->name]['default'])) {
					$fields[$c->name]['default'] = constant($fields[$c->name]['default']);
				}
			}
			$this->_cacheDescription($table, $fields);
		}
		if (isset($model->sequence)) {
			$this->_sequenceMap[$table][$model->primaryKey] = $model->sequence;
		}

		if ($cols) {
			$cols->closeCursor();
		}
		return $fields;
	}

/**
 * Returns the ID generated from the previous INSERT operation.
 *
 * @param string $source Name of the database table
 * @param string $field Name of the ID database field. Defaults to "id"
 * @return integer
 */
	public function lastInsertId($source = null, $field = 'id') {
		$seq = $this->getSequence($source, $field);
		return $this->_connection->lastInsertId($seq);
	}

/**
 * Gets the associated sequence for the given table/field
 *
 * @param mixed $table Either a full table name (with prefix) as a string, or a model object
 * @param string $field Name of the ID database field. Defaults to "id"
 * @return string The associated sequence name from the sequence map, defaults to "{$table}_{$field}_seq"
 */
	public function getSequence($table, $field = 'id') {
		if (is_object($table)) {
			$table = $this->fullTableName($table, false, false);
		}
		if (isset($this->_sequenceMap[$table]) && isset($this->_sequenceMap[$table][$field])) {
			return $this->_sequenceMap[$table][$field];
		} else {
			return "{$table}_{$field}_seq";
		}
	}

/**
 * Deletes all the records in a table and drops all associated auto-increment sequences
 *
 * @param mixed $table A string or model class representing the table to be truncated
 * @param boolean $reset true for resetting the sequence, false to leave it as is.
 *    and if 1, sequences are not modified
 * @return boolean	SQL TRUNCATE TABLE statement, false if not applicable.
 */
<<<<<<< HEAD
	public function truncate($table, $reset = 0) {
		$table = $this->fullTableName($table, false, false);
		if (!isset($this->_sequenceMap[$table])) {
=======
	public function truncate($table, $reset = false) {
		$fullTable = $this->fullTableName($table, false);
		if (!isset($this->_sequenceMap[$fullTable])) {
>>>>>>> 8bb6f880
			$cache = $this->cacheSources;
			$this->cacheSources = false;
			$this->describe($table);
			$this->cacheSources = $cache;
		}
		if ($this->execute('DELETE FROM ' . $this->fullTableName($table))) {
<<<<<<< HEAD
			$schema = $this->config['schema'];
			$table = $this->fullTableName($table, false, false);
			if (isset($this->_sequenceMap[$table]) && $reset !== 1) {
				foreach ($this->_sequenceMap[$table] as $field => $sequence) {
					$this->_execute("ALTER SEQUENCE \"{$schema}\".\"{$sequence}\" RESTART WITH 1");
=======
			if (isset($this->_sequenceMap[$fullTable]) && $reset != true) {
				foreach ($this->_sequenceMap[$fullTable] as $field => $sequence) {
					$this->_execute("ALTER SEQUENCE \"{$sequence}\" RESTART WITH 1");
>>>>>>> 8bb6f880
				}
			}
			return true;
		}
		return false;
	}

/**
 * Prepares field names to be quoted by parent
 *
 * @param string $data
 * @return string SQL field
 */
	public function name($data) {
		if (is_string($data)) {
			$data = str_replace('"__"', '__', $data);
		}
		return parent::name($data);
	}

/**
 * Generates the fields list of an SQL query.
 *
 * @param Model $model
 * @param string $alias Alias table name
 * @param mixed $fields
 * @param boolean $quote
 * @return array
 */
	public function fields($model, $alias = null, $fields = array(), $quote = true) {
		if (empty($alias)) {
			$alias = $model->alias;
		}
		$fields = parent::fields($model, $alias, $fields, false);

		if (!$quote) {
			return $fields;
		}
		$count = count($fields);

		if ($count >= 1 && !preg_match('/^\s*COUNT\(\*/', $fields[0])) {
			$result = array();
			for ($i = 0; $i < $count; $i++) {
				if (!preg_match('/^.+\\(.*\\)/', $fields[$i]) && !preg_match('/\s+AS\s+/', $fields[$i])) {
					if (substr($fields[$i], -1) == '*') {
						if (strpos($fields[$i], '.') !== false && $fields[$i] != $alias . '.*') {
							$build = explode('.', $fields[$i]);
							$AssociatedModel = $model->{$build[0]};
						} else {
							$AssociatedModel = $model;
						}

						$_fields = $this->fields($AssociatedModel, $AssociatedModel->alias, array_keys($AssociatedModel->schema()));
						$result = array_merge($result, $_fields);
						continue;
					}

					$prepend = '';
					if (strpos($fields[$i], 'DISTINCT') !== false) {
						$prepend = 'DISTINCT ';
						$fields[$i] = trim(str_replace('DISTINCT', '', $fields[$i]));
					}

					if (strrpos($fields[$i], '.') === false) {
						$fields[$i] = $prepend . $this->name($alias) . '.' . $this->name($fields[$i]) . ' AS ' . $this->name($alias . '__' . $fields[$i]);
					} else {
						$build = explode('.', $fields[$i]);
						$fields[$i] = $prepend . $this->name($build[0]) . '.' . $this->name($build[1]) . ' AS ' . $this->name($build[0] . '__' . $build[1]);
					}
				} else {
					$fields[$i] = preg_replace_callback('/\(([\s\.\w]+)\)/',  array(&$this, '_quoteFunctionField'), $fields[$i]);
				}
				$result[] = $fields[$i];
			}
			return $result;
		}
		return $fields;
	}

/**
 * Auxiliary function to quote matched `(Model.fields)` from a preg_replace_callback call
 * Quotes the fields in a function call.
 *
 * @param string $match matched string
 * @return string quoted string
 */
	protected function _quoteFunctionField($match) {
		$prepend = '';
		if (strpos($match[1], 'DISTINCT') !== false) {
			$prepend = 'DISTINCT ';
			$match[1] = trim(str_replace('DISTINCT', '', $match[1]));
		}
		$constant = preg_match('/^\d+|NULL|FALSE|TRUE$/i', $match[1]);

		if (!$constant && strpos($match[1], '.') === false) {
			$match[1] = $this->name($match[1]);
		} elseif (!$constant) {
			$parts = explode('.', $match[1]);
			if (!Set::numeric($parts)) {
				$match[1] = $this->name($match[1]);
			}
		}
		return '(' . $prepend .$match[1] . ')';
	}

/**
 * Returns an array of the indexes in given datasource name.
 *
 * @param string $model Name of model to inspect
 * @return array Fields in table. Keys are column and unique
 */
	public function index($model) {
		$index = array();
		$table = $this->fullTableName($model, false, false);
		if ($table) {
			$indexes = $this->query("SELECT c2.relname, i.indisprimary, i.indisunique, i.indisclustered, i.indisvalid, pg_catalog.pg_get_indexdef(i.indexrelid, 0, true) as statement, c2.reltablespace
			FROM pg_catalog.pg_class c, pg_catalog.pg_class c2, pg_catalog.pg_index i
			WHERE c.oid  = (
				SELECT c.oid
				FROM pg_catalog.pg_class c LEFT JOIN pg_catalog.pg_namespace n ON n.oid = c.relnamespace
				WHERE c.relname ~ '^(" . $table . ")$'
					AND pg_catalog.pg_table_is_visible(c.oid)
					AND n.nspname ~ '^(" . $this->config['schema'] . ")$'
			)
			AND c.oid = i.indrelid AND i.indexrelid = c2.oid
			ORDER BY i.indisprimary DESC, i.indisunique DESC, c2.relname", false);
			foreach ($indexes as $i => $info) {
				$key = array_pop($info);
				if ($key['indisprimary']) {
					$key['relname'] = 'PRIMARY';
				}
				$col = array();
				preg_match('/\(([^\)]+)\)/', $key['statement'], $indexColumns);
				$parsedColumn = $indexColumns[1];
				if (strpos($indexColumns[1], ',') !== false) {
					$parsedColumn = explode(', ', $indexColumns[1]);
				}
				$index[$key['relname']]['unique'] = $key['indisunique'];
				$index[$key['relname']]['column'] = $parsedColumn;
			}
		}
		return $index;
	}

/**
 * Alter the Schema of a table.
 *
 * @param array $compare Results of CakeSchema::compare()
 * @param string $table name of the table
 * @return array
 */
	public function alterSchema($compare, $table = null) {
		if (!is_array($compare)) {
			return false;
		}
		$out = '';
		$colList = array();
		foreach ($compare as $curTable => $types) {
			$indexes = $colList = array();
			if (!$table || $table == $curTable) {
				$out .= 'ALTER TABLE ' . $this->fullTableName($curTable) . " \n";
				foreach ($types as $type => $column) {
					if (isset($column['indexes'])) {
						$indexes[$type] = $column['indexes'];
						unset($column['indexes']);
					}
					switch ($type) {
						case 'add':
							foreach ($column as $field => $col) {
								$col['name'] = $field;
								$colList[] = 'ADD COLUMN '.$this->buildColumn($col);
							}
						break;
						case 'drop':
							foreach ($column as $field => $col) {
								$col['name'] = $field;
								$colList[] = 'DROP COLUMN '.$this->name($field);
							}
						break;
						case 'change':
							foreach ($column as $field => $col) {
								if (!isset($col['name'])) {
									$col['name'] = $field;
								}
								$fieldName = $this->name($field);

								$default = isset($col['default']) ? $col['default'] : null;
								$nullable = isset($col['null']) ? $col['null'] : null;
								unset($col['default'], $col['null']);
								$colList[] = 'ALTER COLUMN '. $fieldName .' TYPE ' . str_replace(array($fieldName, 'NOT NULL'), '', $this->buildColumn($col));
								if (isset($nullable)) {
									$nullable = ($nullable) ? 'DROP NOT NULL' : 'SET NOT NULL';
									$colList[] = 'ALTER COLUMN '. $fieldName .'  ' . $nullable;
								}

								if (isset($default)) {
									$colList[] = 'ALTER COLUMN '. $fieldName .'  SET DEFAULT ' . $this->value($default, $col['type']);
								} else {
									$colList[] = 'ALTER COLUMN '. $fieldName .'  DROP DEFAULT';
								}

							}
						break;
					}
				}
				if (isset($indexes['drop']['PRIMARY'])) {
					$colList[] = 'DROP CONSTRAINT ' . $curTable . '_pkey';
				}
				if (isset($indexes['add']['PRIMARY'])) {
					$cols = $indexes['add']['PRIMARY']['column'];
					if (is_array($cols)) {
						$cols = implode(', ', $cols);
					}
					$colList[] = 'ADD PRIMARY KEY (' . $cols . ')';
				}

				if (!empty($colList)) {
					$out .= "\t" . implode(",\n\t", $colList) . ";\n\n";
				} else {
					$out = '';
				}
				$out .= implode(";\n\t", $this->_alterIndexes($curTable, $indexes));
			}
		}
		return $out;
	}

/**
 * Generate PostgreSQL index alteration statements for a table.
 *
 * @param string $table Table to alter indexes for
 * @param array $indexes Indexes to add and drop
 * @return array Index alteration statements
 */
	protected function _alterIndexes($table, $indexes) {
		$alter = array();
		if (isset($indexes['drop'])) {
			foreach ($indexes['drop'] as $name => $value) {
				$out = 'DROP ';
				if ($name == 'PRIMARY') {
					continue;
				} else {
					$out .= 'INDEX ' . $name;
				}
				$alter[] = $out;
			}
		}
		if (isset($indexes['add'])) {
			foreach ($indexes['add'] as $name => $value) {
				$out = 'CREATE ';
				if ($name == 'PRIMARY') {
					continue;
				} else {
					if (!empty($value['unique'])) {
						$out .= 'UNIQUE ';
					}
					$out .= 'INDEX ';
				}
				if (is_array($value['column'])) {
					$out .= $name . ' ON ' . $table . ' (' . implode(', ', array_map(array(&$this, 'name'), $value['column'])) . ')';
				} else {
					$out .= $name . ' ON ' . $table . ' (' . $this->name($value['column']) . ')';
				}
				$alter[] = $out;
			}
		}
		return $alter;
	}

/**
 * Returns a limit statement in the correct format for the particular database.
 *
 * @param integer $limit Limit of results returned
 * @param integer $offset Offset from which to start results
 * @return string SQL limit/offset statement
 */
	public function limit($limit, $offset = null) {
		if ($limit) {
			$rt = '';
			if (!strpos(strtolower($limit), 'limit') || strpos(strtolower($limit), 'limit') === 0) {
				$rt = ' LIMIT';
			}

			$rt .= ' ' . $limit;
			if ($offset) {
				$rt .= ' OFFSET ' . $offset;
			}

			return $rt;
		}
		return null;
	}

/**
 * Converts database-layer column types to basic types
 *
 * @param string $real Real database-layer column type (i.e. "varchar(255)")
 * @return string Abstract column type (i.e. "string")
 */
	public function column($real) {
		if (is_array($real)) {
			$col = $real['name'];
			if (isset($real['limit'])) {
				$col .= '(' . $real['limit'] . ')';
			}
			return $col;
		}

		$col = str_replace(')', '', $real);
		$limit = null;

		if (strpos($col, '(') !== false) {
			list($col, $limit) = explode('(', $col);
		}

		$floats = array(
			'float', 'float4', 'float8', 'double', 'double precision', 'decimal', 'real', 'numeric'
		);

		switch (true) {
			case (in_array($col, array('date', 'time', 'inet', 'boolean'))):
				return $col;
			case (strpos($col, 'timestamp') !== false):
				return 'datetime';
			case (strpos($col, 'time') === 0):
				return 'time';
			case (strpos($col, 'int') !== false && $col != 'interval'):
				return 'integer';
			case (strpos($col, 'char') !== false || $col == 'uuid'):
				return 'string';
			case (strpos($col, 'text') !== false):
				return 'text';
			case (strpos($col, 'bytea') !== false):
				return 'binary';
			case (in_array($col, $floats)):
				return 'float';
			default:
				return 'text';
			break;
		}
	}

/**
 * Gets the length of a database-native column description, or null if no length
 *
 * @param string $real Real database-layer column type (i.e. "varchar(255)")
 * @return integer An integer representing the length of the column
 */
	public function length($real) {
		$col = str_replace(array(')', 'unsigned'), '', $real);
		$limit = null;

		if (strpos($col, '(') !== false) {
			list($col, $limit) = explode('(', $col);
		}
		if ($col == 'uuid') {
			return 36;
		}
		if ($limit != null) {
			return intval($limit);
		}
		return null;
	}

/**
 * resultSet method
 *
 * @param array $results
 * @return void
 */
	public function resultSet(&$results) {
		$this->map = array();
		$numFields = $results->columnCount();
		$index = 0;
		$j = 0;

		while ($j < $numFields) {
			$column = $results->getColumnMeta($j);
			if (strpos($column['name'], '__')) {
				list($table, $name) = explode('__', $column['name']);
				$this->map[$index++] = array($table, $name, $column['native_type']);
			} else {
				$this->map[$index++] = array(0, $column['name'], $column['native_type']);
			}
			$j++;
		}
	}

/**
 * Fetches the next row from the current result set
 *
 * @return array
 */
	public function fetchResult() {
		if ($row = $this->_result->fetch(PDO::FETCH_NUM)) {
			$resultRow = array();

			foreach ($this->map as $index => $meta) {
				list($table, $column, $type) = $meta;

				switch ($type) {
					case 'bool':
						$resultRow[$table][$column] = is_null($row[$index]) ? null : $this->boolean($row[$index]);
					break;
					case 'binary':
					case 'bytea':
						$resultRow[$table][$column] = stream_get_contents($row[$index]);
					break;
					default:
						$resultRow[$table][$column] = $row[$index];
					break;
				}
			}
			return $resultRow;
		} else {
			$this->_result->closeCursor();
			return false;
		}
	}

/**
 * Translates between PHP boolean values and PostgreSQL boolean values
 *
 * @param mixed $data Value to be translated
 * @param boolean $quote true to quote a boolean to be used in a query, false to return the boolean value
 * @return boolean Converted boolean value
 */
	public function boolean($data, $quote = false) {
		switch (true) {
			case ($data === true || $data === false):
				$result = $data;
				break;
			case ($data === 't' || $data === 'f'):
				$result = ($data === 't');
				break;
			case ($data === 'true' || $data === 'false'):
				$result = ($data === 'true');
				break;
			case ($data === 'TRUE' || $data === 'FALSE'):
				$result = ($data === 'TRUE');
				break;
			default:
				$result = (bool) $data;
			break;
		}

		if ($quote) {
			return ($result) ? 'TRUE' : 'FALSE';
		}
		return (bool) $result;
	}

/**
 * Sets the database encoding
 *
 * @param mixed $enc Database encoding
 * @return boolean True on success, false on failure
 */
	public function setEncoding($enc) {
		return $this->_execute('SET NAMES ' . $this->value($enc)) !== false;
	}

/**
 * Gets the database encoding
 *
 * @return string The database encoding
 */
	public function getEncoding() {
		$result = $this->_execute('SHOW client_encoding')->fetch();
		if ($result === false) {
			return false;
		}
		return (isset($result['client_encoding'])) ? $result['client_encoding'] : false;
	}

/**
 * Generate a Postgres-native column schema string
 *
 * @param array $column An array structured like the following:
 *                      array('name'=>'value', 'type'=>'value'[, options]),
 *                      where options can be 'default', 'length', or 'key'.
 * @return string
 */
	public function buildColumn($column) {
		$col = $this->columns[$column['type']];
		if (!isset($col['length']) && !isset($col['limit'])) {
			unset($column['length']);
		}
		$out = preg_replace('/integer\([0-9]+\)/', 'integer', parent::buildColumn($column));
		$out = str_replace('integer serial', 'serial', $out);
		if (strpos($out, 'timestamp DEFAULT')) {
			if (isset($column['null']) && $column['null']) {
				$out = str_replace('DEFAULT NULL', '', $out);
			} else {
				$out = str_replace('DEFAULT NOT NULL', '', $out);
			}
		}
		if (strpos($out, 'DEFAULT DEFAULT')) {
			if (isset($column['null']) && $column['null']) {
				$out = str_replace('DEFAULT DEFAULT', 'DEFAULT NULL', $out);
			} elseif (in_array($column['type'], array('integer', 'float'))) {
				$out = str_replace('DEFAULT DEFAULT', 'DEFAULT 0', $out);
			} elseif ($column['type'] == 'boolean') {
				$out = str_replace('DEFAULT DEFAULT', 'DEFAULT FALSE', $out);
			}
		}
		return $out;
	}

/**
 * Format indexes for create table
 *
 * @param array $indexes
 * @param string $table
 * @return string
 */
	public function buildIndex($indexes, $table = null) {
		$join = array();
		if (!is_array($indexes)) {
			return array();
		}
		foreach ($indexes as $name => $value) {
			if ($name == 'PRIMARY') {
				$out = 'PRIMARY KEY  (' . $this->name($value['column']) . ')';
			} else {
				$out = 'CREATE ';
				if (!empty($value['unique'])) {
					$out .= 'UNIQUE ';
				}
				if (is_array($value['column'])) {
					$value['column'] = implode(', ', array_map(array(&$this, 'name'), $value['column']));
				} else {
					$value['column'] = $this->name($value['column']);
				}
				$out .= "INDEX {$name} ON {$table}({$value['column']});";
			}
			$join[] = $out;
		}
		return $join;
	}

/**
 * Overrides DboSource::renderStatement to handle schema generation with Postgres-style indexes
 *
 * @param string $type
 * @param array $data
 * @return string
 */
	public function renderStatement($type, $data) {
		switch (strtolower($type)) {
			case 'schema':
				extract($data);

				foreach ($indexes as $i => $index) {
					if (preg_match('/PRIMARY KEY/', $index)) {
						unset($indexes[$i]);
						$columns[] = $index;
						break;
					}
				}
				$join = array('columns' => ",\n\t", 'indexes' => "\n");

				foreach (array('columns', 'indexes') as $var) {
					if (is_array(${$var})) {
						${$var} = implode($join[$var], array_filter(${$var}));
					}
				}
				return "CREATE TABLE {$table} (\n\t{$columns}\n);\n{$indexes}";
			break;
			default:
				return parent::renderStatement($type, $data);
			break;
		}
	}

/**
 * Gets the schema name
 *
 * @return string The schema name
 */
	function getSchemaName() {
		return $this->config['schema'];
	}

}<|MERGE_RESOLUTION|>--- conflicted
+++ resolved
@@ -298,32 +298,19 @@
  *    and if 1, sequences are not modified
  * @return boolean	SQL TRUNCATE TABLE statement, false if not applicable.
  */
-<<<<<<< HEAD
-	public function truncate($table, $reset = 0) {
-		$table = $this->fullTableName($table, false, false);
-		if (!isset($this->_sequenceMap[$table])) {
-=======
 	public function truncate($table, $reset = false) {
 		$fullTable = $this->fullTableName($table, false);
 		if (!isset($this->_sequenceMap[$fullTable])) {
->>>>>>> 8bb6f880
 			$cache = $this->cacheSources;
 			$this->cacheSources = false;
 			$this->describe($table);
 			$this->cacheSources = $cache;
 		}
 		if ($this->execute('DELETE FROM ' . $this->fullTableName($table))) {
-<<<<<<< HEAD
 			$schema = $this->config['schema'];
-			$table = $this->fullTableName($table, false, false);
-			if (isset($this->_sequenceMap[$table]) && $reset !== 1) {
-				foreach ($this->_sequenceMap[$table] as $field => $sequence) {
-					$this->_execute("ALTER SEQUENCE \"{$schema}\".\"{$sequence}\" RESTART WITH 1");
-=======
 			if (isset($this->_sequenceMap[$fullTable]) && $reset != true) {
 				foreach ($this->_sequenceMap[$fullTable] as $field => $sequence) {
-					$this->_execute("ALTER SEQUENCE \"{$sequence}\" RESTART WITH 1");
->>>>>>> 8bb6f880
+					$this->_execute("ALTER SEQUENCE \"{$schema}\".\"{$sequence}\" RESTART WITH 1");
 				}
 			}
 			return true;
