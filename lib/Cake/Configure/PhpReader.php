<?php
/**
 * PhpReader file
 *
 * PHP 5
 *
 * Copyright (c) Cake Software Foundation, Inc. (http://cakefoundation.org)
 *
 * Licensed under The MIT License
 * For full copyright and license information, please see the LICENSE.txt
 * Redistributions of files must retain the above copyright notice
 *
 * @copyright     Copyright (c) Cake Software Foundation, Inc. (http://cakefoundation.org)
 * @link          http://book.cakephp.org/2.0/en/development/configuration.html#loading-configuration-files CakePHP(tm) Configuration
 * @package       Cake.Configure
 * @since         CakePHP(tm) v 2.0
 * @license       http://www.opensource.org/licenses/mit-license.php MIT License
 */
namespace Cake\Configure;

use Cake\Core\App;
use Cake\Error;

/**
 * PHP Reader allows Configure to load configuration values from
 * files containing simple PHP arrays.
 *
 * Files compatible with PhpReader should define a `$config` variable, that
 * contains all of the configuration data contained in the file.
 *
 * @package       Cake.Configure
 */
class PhpReader implements ConfigReaderInterface {

/**
 * The path this reader finds files on.
 *
 * @var string
 */
	protected $_path = null;

/**
 * Constructor for PHP Config file reading.
 *
 * @param string $path The path to read config files from. Defaults to APP . 'Config/'
 */
	public function __construct($path = null) {
		if (!$path) {
			$path = APP . 'Config/';
		}
		$this->_path = $path;
	}

/**
 * Read a config file and return its contents.
 *
 * Files with `.` in the name will be treated as values in plugins. Instead of reading from
 * the initialized path, plugin keys will be located using App::pluginPath().
 *
 * @param string $key The identifier to read from. If the key has a . it will be treated
 *  as a plugin prefix.
 * @return array Parsed configuration values.
 * @throws Cake\Error\ConfigureException when files don't exist or they don't contain `$config`.
 *  Or when files contain '..' as this could lead to abusive reads.
 */
	public function read($key) {
		if (strpos($key, '..') !== false) {
			throw new Error\ConfigureException(__d('cake_dev', 'Cannot load configuration files with ../ in them.'));
		}

		$file = $this->_getFilePath($key);
		if (!is_file($file)) {
			throw new Error\ConfigureException(__d('cake_dev', 'Could not load configuration file: %s', $file));
		}

		include $file;
		if (!isset($config)) {
<<<<<<< HEAD
			throw new Error\ConfigureException(
				__d('cake_dev', 'No variable $config found in %s', $file)
			);
=======
			throw new ConfigureException(__d('cake_dev', 'No variable %s found in %s', '$config', $file));
>>>>>>> 53d265cf
		}
		return $config;
	}

/**
 * Converts the provided $data into a string of PHP code that can
 * be used saved into a file and loaded later.
 *
 * @param string $key The identifier to write to. If the key has a . it will be treated
 *  as a plugin prefix.
 * @param array $data Data to dump.
 * @return int Bytes saved.
 */
	public function dump($key, $data) {
		$contents = '<?php' . "\n" . '$config = ' . var_export($data, true) . ';';

		$filename = $this->_getFilePath($key);
		return file_put_contents($filename, $contents);
	}

/**
 * Get file path
 *
 * @param string $key The identifier to write to. If the key has a . it will be treated
 *  as a plugin prefix.
 * @return string Full file path
 */
	protected function _getFilePath($key) {
		if (substr($key, -4) === '.php') {
			$key = substr($key, 0, -4);
		}
		list($plugin, $key) = pluginSplit($key);
		$key .= '.php';

		if ($plugin) {
			$file = App::pluginPath($plugin) . 'Config' . DS . $key;
		} else {
			$file = $this->_path . $key;
		}

		return $file;
	}

}<|MERGE_RESOLUTION|>--- conflicted
+++ resolved
@@ -75,13 +75,7 @@
 
 		include $file;
 		if (!isset($config)) {
-<<<<<<< HEAD
-			throw new Error\ConfigureException(
-				__d('cake_dev', 'No variable $config found in %s', $file)
-			);
-=======
-			throw new ConfigureException(__d('cake_dev', 'No variable %s found in %s', '$config', $file));
->>>>>>> 53d265cf
+			throw new Error\ConfigureException(__d('cake_dev', 'No variable %s found in %s', '$config', $file));
 		}
 		return $config;
 	}
