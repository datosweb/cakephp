<?php
/**
 * Core Security
 *
 * PHP 5
 *
 * CakePHP(tm) : Rapid Development Framework (http://cakephp.org)
 * Copyright 2005-2012, Cake Software Foundation, Inc. (http://cakefoundation.org)
 *
 * Licensed under The MIT License
 * Redistributions of files must retain the above copyright notice.
 *
 * @copyright     Copyright 2005-2012, Cake Software Foundation, Inc. (http://cakefoundation.org)
 * @link          http://cakephp.org CakePHP(tm) Project
 * @package       Cake.Utility
 * @since         CakePHP(tm) v .0.10.0.1233
 * @license       MIT License (http://www.opensource.org/licenses/mit-license.php)
 */
namespace Cake\Utility;
use Cake\Core\Configure;

/**
 * Security Library contains utility methods related to security
 *
 * @package       Cake.Utility
 */
class Security {

/**
 * Default hash method
 *
 * @var string
 */
	public static $hashType = null;

/**
 * Default cost
 *
 * @var string
 */
	public static $hashCost = '10';

/**
 * Get allowed minutes of inactivity based on security level.
 *
 * @return integer Allowed inactivity in minutes
 */
	public static function inactiveMins() {
		switch (Configure::read('Security.level')) {
			case 'high':
				return 10;
			case 'medium':
				return 100;
			case 'low':
			default:
				return 300;
		}
	}

/**
 * Generate authorization hash.
 *
 * @return string Hash
 */
	public static function generateAuthKey() {
		return Security::hash(String::uuid());
	}

/**
 * Validate authorization hash.
 *
 * @param string $authKey Authorization hash
 * @return boolean Success
 * @todo Complete implementation
 */
	public static function validateAuthKey($authKey) {
		return true;
	}

/**
 * Create a hash from string using given method.
 * Fallback on next available method.
 * If you are using blowfish, for comparisons simply pass the originally hashed
 * string as the salt (the salt is prepended to the hash and php handles the
 * parsing automagically. Do NOT use a constant salt for blowfish.
 *
 * @param string $string String to hash
 * @param string $type Method to use (sha1/sha256/md5)
 * @param mixed $salt If true, automatically appends the application's salt
 *     value to $string (Security.salt). If you are using blowfish the salt
 *     must be false or a previously generated salt.
 * @return string Hash
 */
	public static function hash($string, $type = null, $salt = false) {
		if (empty($type)) {
			$type = static::$hashType;
		}
		$type = strtolower($type);

		if ($type === 'blowfish') {
<<<<<<< HEAD
			return static::_crypt($string, $type, $salt);
=======
			return self::_crypt($string, $salt);
>>>>>>> 60f96268
		}
		if ($salt) {
			if (!is_string($salt)) {
				$salt = Configure::read('Security.salt');
			}
			$string = $salt . $string;
		}

		if (!$type || $type == 'sha1') {
			if (function_exists('sha1')) {
				return sha1($string);
			}
			$type = 'sha256';
		}

		if ($type == 'sha256' && function_exists('mhash')) {
			return bin2hex(mhash(MHASH_SHA256, $string));
		}

		if (function_exists('hash')) {
			return hash($type, $string);
		}
		return md5($string);
	}

/**
 * Sets the default hash method for the Security object.  This affects all objects using
 * Security::hash().
 *
 * @param string $hash Method to use (sha1/sha256/md5/blowfish)
 * @return void
 * @see Security::hash()
 */
	public static function setHash($hash) {
		static::$hashType = $hash;
	}

/**
 * Sets the cost for they blowfish hash method.
 *
 * @param integer $cost Valid values are 4-31
 * @return void
 */
	public static function setCost($cost) {
<<<<<<< HEAD
		static::$hashCost = $cost;
=======
		if ($cost < 4 || $cost > 31) {
			trigger_error(__d(
				'cake_dev',
				'Invalid value, cost must be between %s and %s',
				array(4, 31)
			), E_USER_WARNING);
			return null;
		}
		self::$hashCost = $cost;
>>>>>>> 60f96268
	}

/**
 * Encrypts/Decrypts a text using the given key.
 *
 * @param string $text Encrypted string to decrypt, normal string to encrypt
 * @param string $key Key to use
 * @return string Encrypted/Decrypted string
 */
	public static function cipher($text, $key) {
		if (empty($key)) {
			trigger_error(__d('cake_dev', 'You cannot use an empty key for Security::cipher()'), E_USER_WARNING);
			return '';
		}

		srand(Configure::read('Security.cipherSeed'));
		$out = '';
		$keyLength = strlen($key);
		for ($i = 0, $textLength = strlen($text); $i < $textLength; $i++) {
			$j = ord(substr($key, $i % $keyLength, 1));
			while ($j--) {
				rand(0, 255);
			}
			$mask = rand(0, 255);
			$out .= chr(ord(substr($text, $i, 1)) ^ $mask);
		}
		srand();
		return $out;
	}

/**
 * Encrypts/Decrypts a text using the given key using rijndael method.
 *
 * @param string $text Encrypted string to decrypt, normal string to encrypt
 * @param string $key Key to use
 * @param string $operation Operation to perform, encrypt or decrypt
 * @return string Encrypted/Descrypted string
 */
	public static function rijndael($text, $key, $operation) {
		if (empty($key)) {
			trigger_error(__d('cake_dev', 'You cannot use an empty key for Security::rijndael()'), E_USER_WARNING);
			return '';
		}
		if (empty($operation) || !in_array($operation, array('encrypt', 'decrypt'))) {
			trigger_error(__d('cake_dev', 'You must specify the operation for Security::rijndael(), either encrypt or decrypt'), E_USER_WARNING);
			return '';
		}
		if (strlen($key) < 32) {
			trigger_error(__d('cake_dev', 'You must use a key larger than 32 bytes for Security::rijndael()'), E_USER_WARNING);
			return '';
		}
		$algorithm = 'rijndael-256';
		$mode = 'cbc';
		$cryptKey = substr($key, 0, 32);
		$iv = substr($key, strlen($key) - 32, 32);

		if ($operation === 'encrypt') {
			return mcrypt_encrypt($algorithm, $cryptKey, $text, $mode, $iv);
		}
		return rtrim(mcrypt_decrypt($algorithm, $cryptKey, $text, $mode, $iv), "\0");
	}

/**
 * Generates a pseudo random salt suitable for use with php's crypt() function.
 * The salt length should not exceed 27. The salt will be composed of
 * [./0-9A-Za-z]{$length}.
 *
 * @param integer $length The length of the returned salt
 * @return string The generated salt
 */
	public static function salt($length = 22) {
		$salt = str_replace(
			array('+', '='),
			'.',
			base64_encode(sha1(uniqid(Configure::read('Security.salt'), true), true))
		);
		return substr($salt, 0, $length);
	}

/**
 * One way encryption using php's crypt() function, used with type blowfish in ``Security::hash()``
 *
 * @param string $password The string to be encrypted.
 * @param mixed $salt false to generate a new salt or an existing salt.
 */
<<<<<<< HEAD
	protected static function _crypt($password, $type = null, $salt = false) {
		$options = array(
			'saltFormat' => array(
				'blowfish' => '$2a$%02d$%s',
			),
			'saltLength' => array(
				'blowfish' => 22,
			),
			'costLimits' => array(
				'blowfish' => array(4, 31),
			)
		);
		extract($options);
		if ($type === null) {
			$hashType = static::$hashType;
		} else {
			$hashType = $type;
		}
		$cost = static::$hashCost;
		if ($salt === false) {
			if (isset($costLimits[$hashType]) && ($cost < $costLimits[$hashType][0] || $cost > $costLimits[$hashType][1])) {
				trigger_error(__d(
					'cake_dev',
					'When using %s you must specify a cost between %s and %s',
					array(
						$hashType,
						$costLimits[$hashType][0],
						$costLimits[$hashType][1]
					)
				), E_USER_WARNING);
				return '';
			}
			$salt = static::salt($saltLength[$hashType]);
			$vspArgs = array(
				$cost,
				$salt,
			);
			$salt = vsprintf($saltFormat[$hashType], $vspArgs);
		} elseif ($salt === true || strpos($salt, '$2a$') !== 0 || strlen($salt) < 29) {
=======
	protected static function _crypt($password, $salt = false) {
		if ($salt === false) {
			$salt = self::salt(22);
			$salt = vsprintf('$2a$%02d$%s', array(self::$hashCost, $salt));
		}

		if ($salt === true || strpos($salt, '$2a$') !== 0 || strlen($salt) < 29) {
>>>>>>> 60f96268
			trigger_error(__d(
				'cake_dev',
				'Invalid salt: %s for %s Please visit http://www.php.net/crypt and read the appropriate section for building %s salts.',
				array($salt, 'blowfish', 'blowfish')
			), E_USER_WARNING);
			return '';
		}
		return crypt($password, $salt);
	}

}<|MERGE_RESOLUTION|>--- conflicted
+++ resolved
@@ -98,11 +98,7 @@
 		$type = strtolower($type);
 
 		if ($type === 'blowfish') {
-<<<<<<< HEAD
-			return static::_crypt($string, $type, $salt);
-=======
-			return self::_crypt($string, $salt);
->>>>>>> 60f96268
+			return static::_crypt($string, $salt);
 		}
 		if ($salt) {
 			if (!is_string($salt)) {
@@ -147,9 +143,6 @@
  * @return void
  */
 	public static function setCost($cost) {
-<<<<<<< HEAD
-		static::$hashCost = $cost;
-=======
 		if ($cost < 4 || $cost > 31) {
 			trigger_error(__d(
 				'cake_dev',
@@ -158,8 +151,7 @@
 			), E_USER_WARNING);
 			return null;
 		}
-		self::$hashCost = $cost;
->>>>>>> 60f96268
+		static::$hashCost = $cost;
 	}
 
 /**
@@ -245,55 +237,13 @@
  * @param string $password The string to be encrypted.
  * @param mixed $salt false to generate a new salt or an existing salt.
  */
-<<<<<<< HEAD
-	protected static function _crypt($password, $type = null, $salt = false) {
-		$options = array(
-			'saltFormat' => array(
-				'blowfish' => '$2a$%02d$%s',
-			),
-			'saltLength' => array(
-				'blowfish' => 22,
-			),
-			'costLimits' => array(
-				'blowfish' => array(4, 31),
-			)
-		);
-		extract($options);
-		if ($type === null) {
-			$hashType = static::$hashType;
-		} else {
-			$hashType = $type;
-		}
-		$cost = static::$hashCost;
-		if ($salt === false) {
-			if (isset($costLimits[$hashType]) && ($cost < $costLimits[$hashType][0] || $cost > $costLimits[$hashType][1])) {
-				trigger_error(__d(
-					'cake_dev',
-					'When using %s you must specify a cost between %s and %s',
-					array(
-						$hashType,
-						$costLimits[$hashType][0],
-						$costLimits[$hashType][1]
-					)
-				), E_USER_WARNING);
-				return '';
-			}
-			$salt = static::salt($saltLength[$hashType]);
-			$vspArgs = array(
-				$cost,
-				$salt,
-			);
-			$salt = vsprintf($saltFormat[$hashType], $vspArgs);
-		} elseif ($salt === true || strpos($salt, '$2a$') !== 0 || strlen($salt) < 29) {
-=======
 	protected static function _crypt($password, $salt = false) {
 		if ($salt === false) {
-			$salt = self::salt(22);
-			$salt = vsprintf('$2a$%02d$%s', array(self::$hashCost, $salt));
+			$salt = static::salt(22);
+			$salt = vsprintf('$2a$%02d$%s', array(static::$hashCost, $salt));
 		}
 
 		if ($salt === true || strpos($salt, '$2a$') !== 0 || strlen($salt) < 29) {
->>>>>>> 60f96268
 			trigger_error(__d(
 				'cake_dev',
 				'Invalid salt: %s for %s Please visit http://www.php.net/crypt and read the appropriate section for building %s salts.',
