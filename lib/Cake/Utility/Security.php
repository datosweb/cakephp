<?php
/**
 * Core Security
 *
 * PHP 5
 *
 * CakePHP(tm) : Rapid Development Framework (http://cakephp.org)
 * Copyright 2005-2012, Cake Software Foundation, Inc. (http://cakefoundation.org)
 *
 * Licensed under The MIT License
 * Redistributions of files must retain the above copyright notice.
 *
 * @copyright     Copyright 2005-2012, Cake Software Foundation, Inc. (http://cakefoundation.org)
 * @link          http://cakephp.org CakePHP(tm) Project
 * @package       Cake.Utility
 * @since         CakePHP(tm) v .0.10.0.1233
 * @license       MIT License (http://www.opensource.org/licenses/mit-license.php)
 */
namespace Cake\Utility;
use Cake\Core\Configure;

/**
 * Security Library contains utility methods related to security
 *
 * @package       Cake.Utility
 */
class Security {

/**
 * Default hash method
 *
 * @var string
 */
	public static $hashType = null;

/**
 * Default cost
 *
 * @var string
 */
	public static $hashCost = '10';

/**
 * Get allowed minutes of inactivity based on security level.
 *
 * @return integer Allowed inactivity in minutes
 */
	public static function inactiveMins() {
		switch (Configure::read('Security.level')) {
			case 'high':
				return 10;
			case 'medium':
				return 100;
			case 'low':
			default:
				return 300;
		}
	}

/**
 * Generate authorization hash.
 *
 * @return string Hash
 */
	public static function generateAuthKey() {
		return Security::hash(String::uuid());
	}

/**
 * Validate authorization hash.
 *
 * @param string $authKey Authorization hash
 * @return boolean Success
 * @todo Complete implementation
 */
	public static function validateAuthKey($authKey) {
		return true;
	}

/**
 * Create a hash from string using given method or fallback on next available method.
 *
 * #### Using Blowfish
 *
 * - Creating Hashes: *Do not supply a salt*. Cake handles salt creation for
 * you ensuring that each hashed password will have a *unique* salt.
 * - Comparing Hashes: Simply pass the originally hashed password as the salt.
 * The salt is prepended to the hash and php handles the parsing automagically.
 * For convenience the BlowfishAuthenticate adapter is available for use with
 * the AuthComponent.
 * - Do NOT use a constant salt for blowfish!
 *
 * Creating a blowfish/bcrypt hash:
 *
 * {{{
 * 	$hash = Security::hash($password, 'blowfish');
 * }}}
 *
 * @param string $string String to hash
 * @param string $type Method to use (sha1/sha256/md5/blowfish)
 * @param mixed $salt If true, automatically appends the application's salt
 *     value to $string (Security.salt). If you are using blowfish the salt
 *     must be false or a previously generated salt.
 * @return string Hash
 */
	public static function hash($string, $type = null, $salt = false) {
		if (empty($type)) {
			$type = static::$hashType;
		}
		$type = strtolower($type);

		if ($type === 'blowfish') {
			return static::_crypt($string, $salt);
		}
		if ($salt) {
			if (!is_string($salt)) {
				$salt = Configure::read('Security.salt');
			}
			$string = $salt . $string;
		}

		if (!$type || $type == 'sha1') {
			if (function_exists('sha1')) {
				return sha1($string);
			}
			$type = 'sha256';
		}

		if ($type == 'sha256' && function_exists('mhash')) {
			return bin2hex(mhash(MHASH_SHA256, $string));
		}

		if (function_exists('hash')) {
			return hash($type, $string);
		}
		return md5($string);
	}

/**
 * Sets the default hash method for the Security object.  This affects all objects using
 * Security::hash().
 *
 * @param string $hash Method to use (sha1/sha256/md5/blowfish)
 * @return void
 * @see Security::hash()
 */
	public static function setHash($hash) {
		static::$hashType = $hash;
	}

/**
 * Sets the cost for they blowfish hash method.
 *
 * @param integer $cost Valid values are 4-31
 * @return void
 */
	public static function setCost($cost) {
		if ($cost < 4 || $cost > 31) {
			trigger_error(__d(
				'cake_dev',
				'Invalid value, cost must be between %s and %s',
				array(4, 31)
			), E_USER_WARNING);
			return null;
		}
		static::$hashCost = $cost;
	}

/**
 * Encrypts/Decrypts a text using the given key.
 *
 * @param string $text Encrypted string to decrypt, normal string to encrypt
 * @param string $key Key to use
 * @return string Encrypted/Decrypted string
 */
	public static function cipher($text, $key) {
		if (empty($key)) {
			trigger_error(__d('cake_dev', 'You cannot use an empty key for Security::cipher()'), E_USER_WARNING);
			return '';
		}

		srand(Configure::read('Security.cipherSeed'));
		$out = '';
		$keyLength = strlen($key);
		for ($i = 0, $textLength = strlen($text); $i < $textLength; $i++) {
			$j = ord(substr($key, $i % $keyLength, 1));
			while ($j--) {
				rand(0, 255);
			}
			$mask = rand(0, 255);
			$out .= chr(ord(substr($text, $i, 1)) ^ $mask);
		}
		srand();
		return $out;
	}

/**
 * Encrypts/Decrypts a text using the given key using rijndael method.
 *
 * @param string $text Encrypted string to decrypt, normal string to encrypt
 * @param string $key Key to use
 * @param string $operation Operation to perform, encrypt or decrypt
 * @return string Encrypted/Descrypted string
 */
	public static function rijndael($text, $key, $operation) {
		if (empty($key)) {
			trigger_error(__d('cake_dev', 'You cannot use an empty key for Security::rijndael()'), E_USER_WARNING);
			return '';
		}
		if (empty($operation) || !in_array($operation, array('encrypt', 'decrypt'))) {
			trigger_error(__d('cake_dev', 'You must specify the operation for Security::rijndael(), either encrypt or decrypt'), E_USER_WARNING);
			return '';
		}
		if (strlen($key) < 32) {
			trigger_error(__d('cake_dev', 'You must use a key larger than 32 bytes for Security::rijndael()'), E_USER_WARNING);
			return '';
		}
		$algorithm = 'rijndael-256';
		$mode = 'cbc';
		$cryptKey = substr($key, 0, 32);
		$iv = substr($key, strlen($key) - 32, 32);

		if ($operation === 'encrypt') {
			return mcrypt_encrypt($algorithm, $cryptKey, $text, $mode, $iv);
		}
		return rtrim(mcrypt_decrypt($algorithm, $cryptKey, $text, $mode, $iv), "\0");
	}

/**
 * Generates a pseudo random salt suitable for use with php's crypt() function.
 * The salt length should not exceed 27. The salt will be composed of
 * [./0-9A-Za-z]{$length}.
 *
 * @param integer $length The length of the returned salt
 * @return string The generated salt
 */
	protected static function _salt($length = 22) {
		$salt = str_replace(
			array('+', '='),
			'.',
			base64_encode(sha1(uniqid(Configure::read('Security.salt'), true), true))
		);
		return substr($salt, 0, $length);
	}

/**
 * One way encryption using php's crypt() function. To use blowfish hashing see ``Security::hash()``
 *
 * @param string $password The string to be encrypted.
 * @param mixed $salt false to generate a new salt or an existing salt.
 * @return string The hashed string or an empty string on error.
 */
	protected static function _crypt($password, $salt = false) {
		if ($salt === false) {
<<<<<<< HEAD
			$salt = static::salt(22);
			$salt = vsprintf('$2a$%02d$%s', array(static::$hashCost, $salt));
=======
			$salt = self::_salt(22);
			$salt = vsprintf('$2a$%02d$%s', array(self::$hashCost, $salt));
>>>>>>> a7f192c6
		}

		if ($salt === true || strpos($salt, '$2a$') !== 0 || strlen($salt) < 29) {
			trigger_error(__d(
				'cake_dev',
				'Invalid salt: %s for %s Please visit http://www.php.net/crypt and read the appropriate section for building %s salts.',
				array($salt, 'blowfish', 'blowfish')
			), E_USER_WARNING);
			return '';
		}
		return crypt($password, $salt);
	}

}<|MERGE_RESOLUTION|>--- conflicted
+++ resolved
@@ -252,13 +252,8 @@
  */
 	protected static function _crypt($password, $salt = false) {
 		if ($salt === false) {
-<<<<<<< HEAD
-			$salt = static::salt(22);
+			$salt = static::_salt(22);
 			$salt = vsprintf('$2a$%02d$%s', array(static::$hashCost, $salt));
-=======
-			$salt = self::_salt(22);
-			$salt = vsprintf('$2a$%02d$%s', array(self::$hashCost, $salt));
->>>>>>> a7f192c6
 		}
 
 		if ($salt === true || strpos($salt, '$2a$') !== 0 || strlen($salt) < 29) {
