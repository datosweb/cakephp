--- conflicted
+++ resolved
@@ -71,11 +71,7 @@
  * @return void
  */
 	public function testHashInvalidSalt() {
-<<<<<<< HEAD
-		$result = Security::hash('someKey', 'blowfish', true);
-=======
 		Security::hash('someKey', 'blowfish', true);
->>>>>>> 0d486bda
 	}
 
 /**
@@ -85,11 +81,7 @@
  * @return void
  */
 	public function testHashAnotherInvalidSalt() {
-<<<<<<< HEAD
-		$result = Security::hash('someKey', 'blowfish', '$1$lksdjoijfaoijs');
-=======
 		Security::hash('someKey', 'blowfish', '$1$lksdjoijfaoijs');
->>>>>>> 0d486bda
 	}
 
 /**
@@ -99,11 +91,7 @@
  * @return void
  */
 	public function testHashYetAnotherInvalidSalt() {
-<<<<<<< HEAD
-		$result = Security::hash('someKey', 'blowfish', '$2a$10$123');
-=======
 		Security::hash('someKey', 'blowfish', '$2a$10$123');
->>>>>>> 0d486bda
 	}
 
 /**
