--- conflicted
+++ resolved
@@ -262,7 +262,6 @@
 	}
 
 /**
-<<<<<<< HEAD
  * testContainFindList method
  *
  * @return void
@@ -284,7 +283,9 @@
 			3 => '1'
 		);
 		$this->assertEquals($expected, $result);
-=======
+	}
+
+/**
  * Test that mixing contain() and the contain find option.
  *
  * @return void
@@ -295,7 +296,6 @@
 			'contain' => array('Comment')
 		));
 		$this->assertTrue(isset($r[0]['Comment']), 'No comment returned');
->>>>>>> 08556ab8
 	}
 
 /**
