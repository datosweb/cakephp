--- conflicted
+++ resolved
@@ -5427,11 +5427,7 @@
 		$Post->Tag->primaryKey = 'tag';
 
 		$result = $Post->find('all', array(
-<<<<<<< HEAD
-			'order' => array('Post.id' => 'ASC')
-=======
 			'order' => 'Post.id ASC',
->>>>>>> 0d486bda
 		));
 		$expected = array(
 			array(
