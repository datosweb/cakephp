--- conflicted
+++ resolved
@@ -1034,7 +1034,6 @@
 		$this->assertTrue($new['currval'] > $original['nextval'], 'Sequence did not update');
 	}
 
-<<<<<<< HEAD
 	public function testSettings() {
 		Configure::write('Cache.disable', true);
 		$this->Dbo = ConnectionManager::getDataSource('test');
@@ -1048,7 +1047,8 @@
 		$r = $dbo2->fetchRow('SELECT now()::date AS "r"');
 		$this->assertEquals($expected, $r);
 		$dbo2->disconnect();
-=======
+	}
+
 /**
  * Test the limit function.
  *
@@ -1071,7 +1071,6 @@
 
 		$result = $db->limit(10, 300000000000000000000000000000);
 		$this->assertEquals(' LIMIT 10 OFFSET 0', $result);
->>>>>>> 4f179b01
 	}
 
 }