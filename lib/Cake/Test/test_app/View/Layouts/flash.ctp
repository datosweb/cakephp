<<<<<<< HEAD
<?php
/**
 *
 * PHP 5
 *
 * CakePHP(tm) : Rapid Development Framework (http://cakephp.org)
 * Copyright 2005-2012, Cake Software Foundation, Inc. (http://cakefoundation.org)
 *
 * Licensed under The MIT License
 * Redistributions of files must retain the above copyright notice.
 *
 * @copyright     Copyright 2005-2012, Cake Software Foundation, Inc. (http://cakefoundation.org)
 * @link          http://cakephp.org CakePHP(tm) Project
 * @package       cake.libs.view.templates.layouts
 * @since         CakePHP(tm) v 0.10.0.1076
 * @license       MIT License (http://www.opensource.org/licenses/mit-license.php)
 */
?>
=======
>>>>>>> 0d486bda
<!DOCTYPE html>
<html xmlns="http://www.w3.org/1999/xhtml">
<head>
<title><?php echo $page_title?></title>
<?php echo $this->Html->charset(); ?>

<?php if (!Configure::read('debug')) { ?>
<meta http-equiv="Refresh" content="<?php echo $pause?>;url=<?php echo $url?>"/>
<?php } ?>
<style><!--
P { text-align:center; font:bold 1.1em sans-serif }
A { color:#444; text-decoration:none }
A:HOVER { text-decoration: underline; color:#44E }
--></style>
</head>
<body>
<p><a href="<?php echo $url?>"><?php echo $message?></a></p>
</body>
</html><|MERGE_RESOLUTION|>--- conflicted
+++ resolved
@@ -1,24 +1,3 @@
-<<<<<<< HEAD
-<?php
-/**
- *
- * PHP 5
- *
- * CakePHP(tm) : Rapid Development Framework (http://cakephp.org)
- * Copyright 2005-2012, Cake Software Foundation, Inc. (http://cakefoundation.org)
- *
- * Licensed under The MIT License
- * Redistributions of files must retain the above copyright notice.
- *
- * @copyright     Copyright 2005-2012, Cake Software Foundation, Inc. (http://cakefoundation.org)
- * @link          http://cakephp.org CakePHP(tm) Project
- * @package       cake.libs.view.templates.layouts
- * @since         CakePHP(tm) v 0.10.0.1076
- * @license       MIT License (http://www.opensource.org/licenses/mit-license.php)
- */
-?>
-=======
->>>>>>> 0d486bda
 <!DOCTYPE html>
 <html xmlns="http://www.w3.org/1999/xhtml">
 <head>
