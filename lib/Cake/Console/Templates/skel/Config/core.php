--- conflicted
+++ resolved
@@ -240,13 +240,6 @@
 	//date_default_timezone_set('UTC');
 
 /**
-<<<<<<< HEAD
- * Pick the caching engine to use.  If APC is enabled use it.
- * If running via cli - apc is disabled by default. ensure it's available and enabled in this case
- *
- * Note: 'default' and other application caches should be configured in app/Config/bootstrap.php.
- *       Please check the comments in boostrap.php for more info on the cache engines available 
-=======
  *
  * Cache Engine Configuration
  * Default settings provided below
@@ -315,7 +308,6 @@
  *
  * Note: 'default' and other application caches should be configured in app/Config/bootstrap.php.
  *       Please check the comments in boostrap.php for more info on the cache engines available
->>>>>>> 973670ca
  *       and their setttings.
  */
 $engine = 'File';
