--- conflicted
+++ resolved
@@ -242,31 +242,16 @@
 
 		$uses = is_array($this->uses) ? $this->uses : array($this->uses);
 
-<<<<<<< HEAD
-			$modelClass = $uses[0];
+		$modelClass = $uses[0];
+		$className = App::className($modelClass, 'Model');
+		list(, $modelClass) = namespaceSplit($className);
+		$this->modelClass = $modelClass;
+
+		foreach ($uses as $modelClass) {
 			$className = App::className($modelClass, 'Model');
 			list(, $modelClass) = namespaceSplit($className);
-			$this->modelClass = $modelClass;
-
-			foreach ($uses as $modelClass) {
-				$className = App::className($modelClass, 'Model');
-				list(, $modelClass) = namespaceSplit($className);
-				$this->{$modelClass} = ClassRegistry::init($className);
-			}
-			return true;
-=======
-		$modelClassName = $uses[0];
-		if (strpos($uses[0], '.') !== false) {
-			list($plugin, $modelClassName) = explode('.', $uses[0]);
-		}
-		$this->modelClass = $modelClassName;
-
-		foreach ($uses as $modelClass) {
-			list($plugin, $modelClass) = pluginSplit($modelClass, true);
-			$this->{$modelClass} = ClassRegistry::init($plugin . $modelClass);
->>>>>>> 9c29fab4
-		}
-
+			$this->{$modelClass} = ClassRegistry::init($className);
+		}
 		return true;
 	}
 
