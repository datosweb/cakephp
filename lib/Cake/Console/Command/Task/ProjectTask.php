<?php
/**
 * CakePHP(tm) : Rapid Development Framework (http://cakephp.org)
 * Copyright (c) Cake Software Foundation, Inc. (http://cakefoundation.org)
 *
 * Licensed under The MIT License
 * For full copyright and license information, please see the LICENSE.txt
 * Redistributions of files must retain the above copyright notice.
 *
 * @copyright     Copyright (c) Cake Software Foundation, Inc. (http://cakefoundation.org)
 * @link          http://cakephp.org CakePHP(tm) Project
 * @since         CakePHP(tm) v 1.2
 * @license       MIT License (http://www.opensource.org/licenses/mit-license.php)
 */
namespace Cake\Console\Command\Task;

use Cake\Console\Shell;
use Cake\Core\App;
use Cake\Core\Configure;
use Cake\Utility\File;
use Cake\Utility\Folder;
use Cake\Utility\Security;
use Cake\Utility\String;

/**
 * Task class for creating new project apps and plugins
 *
 * @package       Cake.Console.Command.Task
 */
class ProjectTask extends Shell {

/**
 * configs path (used in testing).
 *
 * @var string
 */
	public $configPath = null;

/**
 * Checks that given project path does not already exist, and
 * finds the app directory in it. Then it calls bake() with that information.
 *
 * @return mixed
 */
	public function execute() {
		$project = null;
		if (isset($this->args[0])) {
			$project = $this->args[0];
		} else {
			$appContents = array_diff(scandir(APP), array('.', '..'));
			if (empty($appContents)) {
				$suggestedPath = rtrim(APP, DS);
			} else {
				$suggestedPath = APP . 'MyApp';
			}
		}

		while (!$project) {
			$prompt = __d('cake_console', "What is the path to the project you want to bake?");
			$project = $this->in($prompt, null, $suggestedPath);
		}

		$namespace = basename($project);
		if (!preg_match('/^\w[\w\d_]+$/', $namespace)) {
			$this->err(__d('cake_console', 'Project Name/Namespace needs to start with a letter and can only contain letters, digits and underscore'));
			$this->args = array();
			return $this->execute();
		}

		if ($project && !Folder::isAbsolute($project) && isset($_SERVER['PWD'])) {
			$project = $_SERVER['PWD'] . DS . $project;
		}

		$response = false;
		while (!$response && is_dir($project) === true && file_exists($project . 'Config' . 'boostrap.php')) {
			$prompt = __d('cake_console', '<warning>A project already exists in this location:</warning> %s Overwrite?', $project);
			$response = $this->in($prompt, array('y', 'n'), 'n');
			if (strtolower($response) === 'n') {
				$response = $project = false;
			}
		}

		$success = true;
		if ($this->bake($project)) {
			$path = Folder::slashTerm($project);

			if ($this->appNamespace($path) === true) {
				$this->out(__d('cake_console', ' * Namespace set for \'App.namespace\' and namespace declarations'));
			} else {
				$this->err(__d('cake_console', 'The namespace was <error>NOT</error> set'));
				$success = false;
			}

			if ($this->securitySalt($path) === true) {
				$this->out(__d('cake_console', ' * Random hash key created for \'Security.salt\''));
			} else {
				$this->err(__d('cake_console', 'Unable to generate random hash for \'Security.salt\', you should change it in %s', APP . 'Config' . DS . 'app.php'));
				$success = false;
			}

			if ($this->securityCipherSeed($path) === true) {
				$this->out(__d('cake_console', ' * Random seed created for \'Security.cipherSeed\''));
			} else {
				$this->err(__d('cake_console', 'Unable to generate random seed for \'Security.cipherSeed\', you should change it in %s', APP . 'Config' . DS . 'app.php'));
				$success = false;
			}

			if ($this->cachePrefix($path)) {
				$this->out(__d('cake_console', ' * Cache prefix set'));
			} else {
				$this->err(__d('cake_console', 'The cache prefix was <error>NOT</error> set'));
				$success = false;
			}

			$hardCode = false;
			if ($this->cakeOnIncludePath()) {
				$this->out(__d('cake_console', '<info>CakePHP is on your `include_path`. CAKE_CORE_INCLUDE_PATH will be set, but commented out.</info>'));
			} else {
				$this->out(__d('cake_console', '<warning>CakePHP is not on your `include_path`, CAKE_CORE_INCLUDE_PATH will be hard coded.</warning>'));
				$this->out(__d('cake_console', 'You can fix this by adding CakePHP to your `include_path`.'));
				$hardCode = true;
			}
			$success = $this->corePath($path, $hardCode) === true;
			if ($success) {
				$this->out(__d('cake_console', ' * CAKE_CORE_INCLUDE_PATH set to %s in Config/paths.php', CAKE_CORE_INCLUDE_PATH));
			} else {
				$this->err(__d('cake_console', 'Unable to set CAKE_CORE_INCLUDE_PATH, you should change it in %s', $path . 'Config' . DS . 'paths.php'));
				$success = false;
			}
			if ($success && $hardCode) {
				$this->out(__d('cake_console', '   * <warning>Remember to check these values after moving to production server</warning>'));
			}

			$Folder = new Folder($path);
			if (!$Folder->chmod($path . 'tmp', 0777)) {
				$this->err(__d('cake_console', 'Could not set permissions on %s', $path . DS . 'tmp'));
				$this->out(__d('cake_console', 'chmod -R 0777 %s', $path . DS . 'tmp'));
				$success = false;
			}
			if ($success) {
				$this->out(__d('cake_console', '<success>Project baked successfully!</success>'));
			} else {
				$this->out(__d('cake_console', 'Project baked but with <warning>some issues.</warning>.'));
			}
			return $path;
		}
	}

/**
 * Checks PHP's include_path for CakePHP.
 *
 * @return boolean Indicates whether or not CakePHP exists on include_path
 */
	public function cakeOnIncludePath() {
		$paths = explode(PATH_SEPARATOR, ini_get('include_path'));
		foreach ($paths as $path) {
			if (file_exists($path . DS . 'Cake/bootstrap.php')) {
				return true;
			}
		}
		return false;
	}

/**
 * Looks for a skeleton template of a Cake application,
 * and if not found asks the user for a path. When there is a path
 * this method will make a deep copy of the skeleton to the project directory.
 *
 * @param string $path Project path
 * @param string $skel Path to copy from
 * @param string $skip array of directories to skip when copying
 * @return mixed
 */
	public function bake($path, $skel = null, $skip = array('empty')) {
		if (!$skel && !empty($this->params['skel'])) {
			$skel = $this->params['skel'];
		}
		while (!$skel) {
			$skel = $this->in(
				__d('cake_console', "What is the path to the directory layout you wish to copy?"),
				null,
				CAKE . 'Console' . DS . 'Templates' . DS . 'skel'
			);
			if (!$skel) {
				$this->err(__d('cake_console', 'The directory path you supplied was empty. Please try again.'));
			} else {
				while (is_dir($skel) === false) {
					$skel = $this->in(
						__d('cake_console', 'Directory path does not exist please choose another:'),
						null,
						CAKE . 'Console' . DS . 'Templates' . DS . 'skel'
					);
				}
			}
		}

		$app = basename($path);

		$this->out(__d('cake_console', '<info>Skel Directory</info>: ') . $skel);
		$this->out(__d('cake_console', '<info>Will be copied to</info>: ') . $path);
		$this->out(__d('cake_console', '<info>With namespace</info>: ') . $app);
		$this->hr();

		$looksGood = $this->in(__d('cake_console', 'Look okay?'), array('y', 'n', 'q'), 'y');

		switch (strtolower($looksGood)) {
			case 'y':
				$Folder = new Folder($skel);
				if (!empty($this->params['empty'])) {
					$skip = array();
				}

				if ($Folder->copy(array('to' => $path, 'skip' => $skip))) {
					$this->hr();
					$this->out(__d('cake_console', '<success>Created:</success> %s in %s', $app, $path));
					$this->hr();
				} else {
					$this->err(__d('cake_console', "<error>Could not create</error> '%s' properly.", $app));
					return false;
				}

				foreach ($Folder->messages() as $message) {
					$this->out(String::wrap(' * ' . $message), 1, Shell::VERBOSE);
				}

				return true;
			case 'n':
				unset($this->args[0]);
				$this->execute();
				return false;
			case 'q':
				$this->out(__d('cake_console', '<error>Bake Aborted.</error>'));
				return false;
		}
	}

/**
 * Writes 'App.namespace' to App/Config/app.php and fixes namespace declarations
 *
 * @param string $path Project path
 * @return boolean Success
 */
	public function appNamespace($path) {
		$namespace = basename($path);

		$File = new File($path . 'Config/app.php');
		$contents = $File->read();
		$contents = preg_replace(
			"/namespace = 'App'/",
			"namespace = '" . $namespace . "'",
			$contents,
			-1,
			$count
		);
		if (!$count || !$File->write($contents)) {
			return false;
		}

		$Folder = new Folder($path);
		$files = $Folder->findRecursive('.*\.php');
		foreach ($files as $filename) {
			$File = new File($filename);
			$contents = $File->read();
			$contents = preg_replace(
				'/namespace App\\\/',
				'namespace ' . $namespace . '\\',
				$contents,
				-1,
				$count
			);
			if ($count && !$File->write($contents)) {
				return false;
			}
		}

		return true;
	}

/**
 * Generates and writes 'Security.salt'
 *
 * @param string $path Project path
 * @return boolean Success
 */
	public function securitySalt($path) {
		$File = new File($path . 'Config/app.php');
		$contents = $File->read();
		$newSalt = Security::generateAuthKey();
		$contents = preg_replace(
			"/^(\s+'salt'\s+\=\>\s+')([^']+)(',)/m",
			'${1}' . $newSalt . '\\3',
			$contents,
			-1,
			$count
		);
		if ($count && $File->write($contents)) {
			return true;
		}
		return false;
	}

/**
 * Generates and writes 'Security.cipherSeed'
 *
 * @param string $path Project path
 * @return boolean Success
 */
	public function securityCipherSeed($path) {
		$File = new File($path . 'Config/app.php');
		$contents = $File->read();
		$newCipher = substr(bin2hex(Security::generateAuthKey()), 0, 30);
		$contents = preg_replace(
			"/^(\s+'cipherSeed'\s+\=\>\s+')([^']+)(',)/m",
			'${1}' . $newCipher . '\\3',
			$contents,
			-1,
			$count
		);
		if ($count && $File->write($contents)) {
			return true;
		}
		return false;
	}

/**
 * Writes cache prefix using app's name
 *
 * @param string $dir Path to project
 * @return boolean Success
 */
	public function cachePrefix($dir) {
		$app = basename($dir);
		$File = new File($dir . 'Config/cache.php');
		$contents = $File->read();
		if (preg_match('/(\$prefix = \'myapp_\';)/', $contents, $match)) {
			$result = str_replace($match[0], '$prefix = \'' . $app . '_\';', $contents);
			return $File->write($result);
		}
		return false;
	}

/**
 * Generates and writes CAKE_CORE_INCLUDE_PATH
 *
 * @param string $path Project path
 * @param boolean $hardCode Whether or not define calls should be hardcoded.
 * @return boolean Success
 */
	public function corePath($path, $hardCode = true) {
		if (dirname($path) !== CAKE_CORE_INCLUDE_PATH) {
			$filename = $path . 'Config/paths.php';
			if (!$this->_replaceCorePath($filename, $hardCode)) {
				return false;
			}
			return true;
		}
	}

/**
 * Replaces the __CAKE_PATH__ placeholder in the template files.
 *
 * @param string $filename The filename to operate on.
 * @param boolean $hardCode Whether or not the define should be uncommented.
 * @return boolean Success
 */
	protected function _replaceCorePath($filename, $hardCode) {
		$contents = file_get_contents($filename);

		$root = strpos(CAKE_CORE_INCLUDE_PATH, '/') === 0 ? " DS . '" : "'";
		$corePath = $root . str_replace(DS, "' . DS . '", trim(CAKE_CORE_INCLUDE_PATH, DS)) . "'";

		$result = str_replace('__CAKE_PATH__', $corePath, $contents, $count);
		if ($hardCode) {
			$result = str_replace('//define(\'CAKE_CORE', 'define(\'CAKE_CORE', $result);
		}
		if (!file_put_contents($filename, $result)) {
			return false;
		}
		return (bool)$count;
	}

/**
 * Enables Configure::read('Routing.prefixes') in /app/Config/routes.php
 *
 * @param string $name Name to use as admin routing
 * @return boolean Success
 */
	public function cakeAdmin($name) {
		$path = (empty($this->configPath)) ? APP . 'Config/' : $this->configPath;
		$File = new File($path . 'routes.php');
		$contents = $File->read();
		if (preg_match('%(\s*[/]*Configure::write\(\'Routing.prefixes\',[\s\'a-z,\)\(]*\);)%', $contents, $match)) {
			$result = str_replace($match[0], "\n" . 'Configure::write(\'Routing.prefixes\', array(\'' . $name . '\'));', $contents);
			if ($File->write($result)) {
				Configure::write('Routing.prefixes', array($name));
				return true;
			} else {
				return false;
			}
		} else {
			return false;
		}
	}

/**
 * Checks for Configure::read('Routing.prefixes') and forces user to input it if not enabled
 *
 * @return string Admin route to use
 */
	public function getPrefix() {
		$admin = '';
		$prefixes = Configure::read('Routing.prefixes');
		if (!empty($prefixes)) {
			if (count($prefixes) === 1) {
				return $prefixes[0] . '_';
			}
			if ($this->interactive) {
				$this->out();
				$this->out(__d('cake_console', 'You have more than one routing prefix configured'));
			}
			$options = array();
			foreach ($prefixes as $i => $prefix) {
				$options[] = $i + 1;
				if ($this->interactive) {
					$this->out($i + 1 . '. ' . $prefix);
				}
			}
			$selection = $this->in(__d('cake_console', 'Please choose a prefix to bake with.'), $options, 1);
			return $prefixes[$selection - 1] . '_';
		}
		if ($this->interactive) {
			$this->hr();
<<<<<<< HEAD
			$this->out(__d('cake_console', 'You need to enable Configure::write(\'Routing.prefixes\',array(\'admin\')) in /app/Config/routes.php to use prefix routing.'));
=======
			$this->out(__d('cake_console', 'You need to enable %s in %s to use prefix routing.',
					'Configure::write(\'Routing.prefixes\', array(\'admin\'))',
					'/app/Config/core.php'));
>>>>>>> fb868595
			$this->out(__d('cake_console', 'What would you like the prefix route to be?'));
			$this->out(__d('cake_console', 'Example: %s', 'www.example.com/admin/controller'));
			while (!$admin) {
				$admin = $this->in(__d('cake_console', 'Enter a routing prefix:'), null, 'admin');
			}
			if ($this->cakeAdmin($admin) !== true) {
<<<<<<< HEAD
				$this->out(__d('cake_console', '<error>Unable to write to</error> /app/Config/routes.php.'));
				$this->out(__d('cake_console', 'You need to enable Configure::write(\'Routing.prefixes\',array(\'admin\')) in /app/Config/routes.php to use prefix routing.'));
=======
				$this->out(__d('cake_console', '<error>Unable to write to</error> %s.', '/app/Config/core.php'));
				$this->out(__d('cake_console', 'You need to enable %s in %s to use prefix routing.',
					'Configure::write(\'Routing.prefixes\', array(\'admin\'))',
					'/app/Config/core.php'));
>>>>>>> fb868595
				$this->_stop();
			}
			return $admin . '_';
		}
		return '';
	}

/**
 * get the option parser.
 *
 * @return ConsoleOptionParser
 */
	public function getOptionParser() {
		$parser = parent::getOptionParser();
		return $parser->description(
				__d('cake_console', 'Generate a new CakePHP project skeleton.')
			)->addArgument('name', array(
				'help' => __d('cake_console', 'Application directory to make, if it starts with "/" the path is absolute.')
			))->addOption('empty', array(
				'boolean' => true,
				'help' => __d('cake_console', 'Create empty files in each of the directories. Good if you are using git')
			))->addOption('skel', array(
				'default' => current(App::core('Console')) . 'Templates' . DS . 'skel',
				'help' => __d('cake_console', 'The directory layout to use for the new application skeleton. Defaults to cake/Console/Templates/skel of CakePHP used to create the project.')
			));
	}

}<|MERGE_RESOLUTION|>--- conflicted
+++ resolved
@@ -430,28 +430,19 @@
 		}
 		if ($this->interactive) {
 			$this->hr();
-<<<<<<< HEAD
-			$this->out(__d('cake_console', 'You need to enable Configure::write(\'Routing.prefixes\',array(\'admin\')) in /app/Config/routes.php to use prefix routing.'));
-=======
 			$this->out(__d('cake_console', 'You need to enable %s in %s to use prefix routing.',
 					'Configure::write(\'Routing.prefixes\', array(\'admin\'))',
 					'/app/Config/core.php'));
->>>>>>> fb868595
 			$this->out(__d('cake_console', 'What would you like the prefix route to be?'));
 			$this->out(__d('cake_console', 'Example: %s', 'www.example.com/admin/controller'));
 			while (!$admin) {
 				$admin = $this->in(__d('cake_console', 'Enter a routing prefix:'), null, 'admin');
 			}
 			if ($this->cakeAdmin($admin) !== true) {
-<<<<<<< HEAD
-				$this->out(__d('cake_console', '<error>Unable to write to</error> /app/Config/routes.php.'));
-				$this->out(__d('cake_console', 'You need to enable Configure::write(\'Routing.prefixes\',array(\'admin\')) in /app/Config/routes.php to use prefix routing.'));
-=======
 				$this->out(__d('cake_console', '<error>Unable to write to</error> %s.', '/app/Config/core.php'));
 				$this->out(__d('cake_console', 'You need to enable %s in %s to use prefix routing.',
 					'Configure::write(\'Routing.prefixes\', array(\'admin\'))',
 					'/app/Config/core.php'));
->>>>>>> fb868595
 				$this->_stop();
 			}
 			return $admin . '_';
