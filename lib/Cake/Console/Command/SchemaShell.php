<?php
/**
 * CakePHP(tm) : Rapid Development Framework (http://cakephp.org)
 * Copyright (c) Cake Software Foundation, Inc. (http://cakefoundation.org)
 *
 * Licensed under The MIT License
 * For full copyright and license information, please see the LICENSE.txt
 * Redistributions of files must retain the above copyright notice.
 *
 * @copyright     Copyright (c) Cake Software Foundation, Inc. (http://cakefoundation.org)
 * @link          http://cakephp.org CakePHP(tm) Project
 * @since         CakePHP(tm) v 1.2.0.5550
 * @license       http://www.opensource.org/licenses/mit-license.php MIT License
 */

App::uses('AppShell', 'Console/Command');
App::uses('File', 'Utility');
App::uses('Folder', 'Utility');
App::uses('CakeSchema', 'Model');

/**
 * Schema is a command-line database management utility for automating programmer chores.
 *
 * Schema is CakePHP's database management utility. This helps you maintain versions of
 * of your database.
 *
 * @package       Cake.Console.Command
 * @link          http://book.cakephp.org/2.0/en/console-and-shells/schema-management-and-migrations.html
 */
class SchemaShell extends AppShell {

/**
 * Schema class being used.
 *
 * @var CakeSchema
 */
	public $Schema;

/**
 * is this a dry run?
 *
 * @var boolean
 */
	protected $_dry = null;

/**
 * Override startup
 *
 * @return void
 */
	public function startup() {
		$this->_welcome();
		$this->out('Cake Schema Shell');
		$this->hr();

		Configure::write('Cache.disable', 1);

		$name = $path = $connection = $plugin = null;
		if (!empty($this->params['name'])) {
			$name = $this->params['name'];
		} elseif (!empty($this->args[0]) && $this->args[0] !== 'snapshot') {
			$name = $this->params['name'] = $this->args[0];
		}

		if (strpos($name, '.')) {
			list($this->params['plugin'], $splitName) = pluginSplit($name);
			$name = $this->params['name'] = $splitName;
		}

		if ($name) {
			$this->params['file'] = Inflector::underscore($name);
		}

		if (empty($this->params['file'])) {
			$this->params['file'] = 'schema.php';
		}
		if (strpos($this->params['file'], '.php') === false) {
			$this->params['file'] .= '.php';
		}
		$file = $this->params['file'];

		if (!empty($this->params['path'])) {
			$path = $this->params['path'];
		}

		if (!empty($this->params['connection'])) {
			$connection = $this->params['connection'];
		}
		if (!empty($this->params['plugin'])) {
			$plugin = $this->params['plugin'];
			if (empty($name)) {
				$name = $plugin;
			}
		}
		$name = Inflector::classify($name);
		$this->Schema = new CakeSchema(compact('name', 'path', 'file', 'connection', 'plugin'));
	}

/**
 * Read and output contents of schema object
 * path to read as second arg
 *
 * @return void
 */
	public function view() {
		$File = new File($this->Schema->path . DS . $this->params['file']);
		if ($File->exists()) {
			$this->out($File->read());
			$this->_stop();
		} else {
			$file = $this->Schema->path . DS . $this->params['file'];
			$this->err(__d('cake_console', 'Schema file (%s) could not be found.', $file));
			$this->_stop();
		}
	}

/**
 * Read database and Write schema object
 * accepts a connection as first arg or path to save as second arg
 *
 * @return void
 */
	public function generate() {
		$this->out(__d('cake_console', 'Generating Schema...'));
		$options = array();
		if ($this->params['force']) {
			$options['models'] = false;
		} elseif (!empty($this->params['models'])) {
			$options['models'] = String::tokenize($this->params['models']);
		}

		$snapshot = false;
		if (isset($this->args[0]) && $this->args[0] === 'snapshot') {
			$snapshot = true;
		}

		if (!$snapshot && file_exists($this->Schema->path . DS . $this->params['file'])) {
			$snapshot = true;
			$prompt = __d('cake_console', "Schema file exists.\n [O]verwrite\n [S]napshot\n [Q]uit\nWould you like to do?");
			$result = strtolower($this->in($prompt, array('o', 's', 'q'), 's'));
			if ($result === 'q') {
				return $this->_stop();
			}
			if ($result === 'o') {
				$snapshot = false;
			}
		}

		$cacheDisable = Configure::read('Cache.disable');
		Configure::write('Cache.disable', true);

		$content = $this->Schema->read($options);
		$content['file'] = $this->params['file'];

		Configure::write('Cache.disable', $cacheDisable);

		if (!empty($this->params['exclude']) && !empty($content)) {
			$excluded = String::tokenize($this->params['exclude']);
			foreach ($excluded as $table) {
				unset($content['tables'][$table]);
			}
		}

		if ($snapshot === true) {
			$fileName = rtrim($this->params['file'], '.php');
			$Folder = new Folder($this->Schema->path);
			$result = $Folder->read();

			$numToUse = false;
			if (isset($this->params['snapshot'])) {
				$numToUse = $this->params['snapshot'];
			}

			$count = 0;
			if (!empty($result[1])) {
				foreach ($result[1] as $file) {
					if (preg_match('/' . preg_quote($fileName) . '(?:[_\d]*)?\.php$/', $file)) {
						$count++;
					}
				}
			}

			if ($numToUse !== false) {
				if ($numToUse > $count) {
					$count = $numToUse;
				}
			}

			$content['file'] = $fileName . '_' . $count . '.php';
		}

		if ($this->Schema->write($content)) {
			$this->out(__d('cake_console', 'Schema file: %s generated', $content['file']));
			$this->_stop();
		} else {
			$this->err(__d('cake_console', 'Schema file: %s generated'));
			$this->_stop();
		}
	}

/**
 * Dump Schema object to sql file
 * Use the `write` param to enable and control SQL file output location.
 * Simply using -write will write the sql file to the same dir as the schema file.
 * If -write contains a full path name the file will be saved there. If -write only
 * contains no DS, that will be used as the file name, in the same dir as the schema file.
 *
 * @return string
 */
	public function dump() {
		$write = false;
		$Schema = $this->Schema->load();
		if (!$Schema) {
			$this->err(__d('cake_console', 'Schema could not be loaded'));
			$this->_stop();
		}
		if (!empty($this->params['write'])) {
			if ($this->params['write'] == 1) {
				$write = Inflector::underscore($this->Schema->name);
			} else {
				$write = $this->params['write'];
			}
		}
		$db = ConnectionManager::getDataSource($this->Schema->connection);
		$contents = "\n\n" . $db->dropSchema($Schema) . "\n\n" . $db->createSchema($Schema);

		if ($write) {
			if (strpos($write, '.sql') === false) {
				$write .= '.sql';
			}
			if (strpos($write, DS) !== false) {
				$File = new File($write, true);
			} else {
				$File = new File($this->Schema->path . DS . $write, true);
			}

			if ($File->write($contents)) {
				$this->out(__d('cake_console', 'SQL dump file created in %s', $File->pwd()));
				$this->_stop();
			} else {
				$this->err(__d('cake_console', 'SQL dump could not be created'));
				$this->_stop();
			}
		}
		$this->out($contents);
		return $contents;
	}

/**
 * Run database create commands. Alias for run create.
 *
 * @return void
 */
	public function create() {
		list($Schema, $table) = $this->_loadSchema();
		$this->_create($Schema, $table);
	}

/**
 * Run database create commands. Alias for run create.
 *
 * @return void
 */
	public function update() {
		list($Schema, $table) = $this->_loadSchema();
		$this->_update($Schema, $table);
	}

/**
 * Prepares the Schema objects for database operations.
 *
 * @return void
 */
	protected function _loadSchema() {
		$name = $plugin = null;
		if (!empty($this->params['name'])) {
			$name = $this->params['name'];
		}
		if (!empty($this->params['plugin'])) {
			$plugin = $this->params['plugin'];
		}

		if (!empty($this->params['dry'])) {
			$this->_dry = true;
			$this->out(__d('cake_console', 'Performing a dry run.'));
		}

		$options = array('name' => $name, 'plugin' => $plugin);
		if (!empty($this->params['snapshot'])) {
			$fileName = rtrim($this->Schema->file, '.php');
			$options['file'] = $fileName . '_' . $this->params['snapshot'] . '.php';
		}

		$Schema = $this->Schema->load($options);

		if (!$Schema) {
			$this->err(__d('cake_console', 'The chosen schema could not be loaded. Attempted to load:'));
			$this->err(__d('cake_console', 'File: %s', $this->Schema->path . DS . $this->Schema->file));
			$this->err(__d('cake_console', 'Name: %s', $this->Schema->name));
			$this->_stop();
		}
		$table = null;
		if (isset($this->args[1])) {
			$table = $this->args[1];
		}
		return array(&$Schema, $table);
	}

/**
 * Create database from Schema object
 * Should be called via the run method
 *
 * @param CakeSchema $Schema
 * @param string $table
 * @return void
 */
	protected function _create(CakeSchema $Schema, $table = null) {
		$db = ConnectionManager::getDataSource($this->Schema->connection);

		$drop = $create = array();

		if (!$table) {
			foreach ($Schema->tables as $table => $fields) {
				$drop[$table] = $db->dropSchema($Schema, $table);
				$create[$table] = $db->createSchema($Schema, $table);
			}
		} elseif (isset($Schema->tables[$table])) {
			$drop[$table] = $db->dropSchema($Schema, $table);
			$create[$table] = $db->createSchema($Schema, $table);
		}
		if (empty($drop) || empty($create)) {
			$this->out(__d('cake_console', 'Schema is up to date.'));
			$this->_stop();
		}

		$this->out("\n" . __d('cake_console', 'The following table(s) will be dropped.'));
		$this->out(array_keys($drop));

		if ('y' == $this->in(__d('cake_console', 'Are you sure you want to drop the table(s)?'), array('y', 'n'), 'n')) {
			$this->out(__d('cake_console', 'Dropping table(s).'));
			$this->_run($drop, 'drop', $Schema);
		}

		$this->out("\n" . __d('cake_console', 'The following table(s) will be created.'));
		$this->out(array_keys($create));

		if ('y' == $this->in(__d('cake_console', 'Are you sure you want to create the table(s)?'), array('y', 'n'), 'y')) {
			$this->out(__d('cake_console', 'Creating table(s).'));
			$this->_run($create, 'create', $Schema);
		}
		$this->out(__d('cake_console', 'End create.'));
	}

/**
 * Update database with Schema object
 * Should be called via the run method
 *
 * @param CakeSchema $Schema
 * @param string $table
 * @return void
 */
	protected function _update(&$Schema, $table = null) {
		$db = ConnectionManager::getDataSource($this->Schema->connection);

		$this->out(__d('cake_console', 'Comparing Database to Schema...'));
		$options = array();
		if (isset($this->params['force'])) {
			$options['models'] = false;
		}
		$Old = $this->Schema->read($options);
		$compare = $this->Schema->compare($Old, $Schema);

		$contents = array();

		if (empty($table)) {
			foreach ($compare as $table => $changes) {
				if (isset($compare[$table]['create'])) {
					$contents[$table] = $db->createSchema($Schema, $table);
				} else {
					$contents[$table] = $db->alterSchema(array($table => $compare[$table]), $table);
				}
			}
		} elseif (isset($compare[$table])) {
			if (isset($compare[$table]['create'])) {
				$contents[$table] = $db->createSchema($Schema, $table);
			} else {
				$contents[$table] = $db->alterSchema(array($table => $compare[$table]), $table);
			}
		}

		if (empty($contents)) {
			$this->out(__d('cake_console', 'Schema is up to date.'));
			$this->_stop();
		}

		$this->out("\n" . __d('cake_console', 'The following statements will run.'));
		$this->out(array_map('trim', $contents));
		if ('y' == $this->in(__d('cake_console', 'Are you sure you want to alter the tables?'), array('y', 'n'), 'n')) {
			$this->out();
			$this->out(__d('cake_console', 'Updating Database...'));
			$this->_run($contents, 'update', $Schema);
		}

		$this->out(__d('cake_console', 'End update.'));
	}

/**
 * Runs sql from _create() or _update()
 *
 * @param array $contents
 * @param string $event
 * @param CakeSchema $Schema
 * @return void
 */
	protected function _run($contents, $event, CakeSchema $Schema) {
		if (empty($contents)) {
			$this->err(__d('cake_console', 'Sql could not be run'));
			return;
		}
		Configure::write('debug', 2);
		$db = ConnectionManager::getDataSource($this->Schema->connection);

		foreach ($contents as $table => $sql) {
			if (empty($sql)) {
				$this->out(__d('cake_console', '%s is up to date.', $table));
			} else {
				if ($this->_dry === true) {
					$this->out(__d('cake_console', 'Dry run for %s :', $table));
					$this->out($sql);
				} else {
					if (!$Schema->before(array($event => $table))) {
						return false;
					}
					$error = null;
					try {
						$db->execute($sql);
					} catch (PDOException $e) {
						$error = $table . ': ' . $e->getMessage();
					}

					$Schema->after(array($event => $table, 'errors' => $error));

					if (!empty($error)) {
						$this->err($error);
					} else {
						$this->out(__d('cake_console', '%s updated.', $table));
					}
				}
			}
		}
	}

/**
 * get the option parser
 *
 * @return void
 */
	public function getOptionParser() {
		$plugin = array(
			'short' => 'p',
			'help' => __d('cake_console', 'The plugin to use.'),
		);
		$connection = array(
			'short' => 'c',
			'help' => __d('cake_console', 'Set the db config to use.'),
			'default' => 'default'
		);
		$path = array(
			'help' => __d('cake_console', 'Path to read and write schema.php'),
			'default' => APP . 'Config' . DS . 'Schema'
		);
		$file = array(
			'help' => __d('cake_console', 'File name to read and write.'),
			'default' => 'schema.php'
		);
		$name = array(
			'help' => __d('cake_console', 'Classname to use. If its Plugin.class, both name and plugin options will be set.')
		);
		$snapshot = array(
			'short' => 's',
			'help' => __d('cake_console', 'Snapshot number to use/make.')
		);
		$models = array(
			'short' => 'm',
			'help' => __d('cake_console', 'Specify models as comma separated list.'),
		);
		$dry = array(
			'help' => __d('cake_console', 'Perform a dry run on create and update commands. Queries will be output instead of run.'),
			'boolean' => true
		);
		$force = array(
			'short' => 'f',
			'help' => __d('cake_console', 'Force "generate" to create a new schema'),
			'boolean' => true
		);
		$write = array(
			'help' => __d('cake_console', 'Write the dumped SQL to a file.')
		);
		$exclude = array(
			'help' => __d('cake_console', 'Tables to exclude as comma separated list.')
		);

		$parser = parent::getOptionParser();
		$parser->description(
			__d('cake_console', 'The Schema Shell generates a schema object from the database and updates the database from the schema.')
		)->addSubcommand('view', array(
			'help' => __d('cake_console', 'Read and output the contents of a schema file'),
			'parser' => array(
				'options' => compact('plugin', 'path', 'file', 'name', 'connection'),
				'arguments' => compact('name')
			)
		))->addSubcommand('generate', array(
			'help' => __d('cake_console', 'Reads from --connection and writes to --path. Generate snapshots with -s'),
			'parser' => array(
<<<<<<< HEAD
				'options' => compact('plugin', 'path', 'file', 'name', 'connection', 'snapshot', 'force', 'models'),
=======
				'options' => compact('plugin', 'path', 'file', 'name', 'connection', 'snapshot', 'force', 'models', 'exclude'),
>>>>>>> 0d486bda
				'arguments' => array(
					'snapshot' => array('help' => __d('cake_console', 'Generate a snapshot.'))
				)
			)
		))->addSubcommand('dump', array(
			'help' => __d('cake_console', 'Dump database SQL based on a schema file to stdout.'),
			'parser' => array(
				'options' => compact('plugin', 'path', 'file', 'name', 'connection', 'write'),
				'arguments' => compact('name')
			)
		))->addSubcommand('create', array(
			'help' => __d('cake_console', 'Drop and create tables based on the schema file.'),
			'parser' => array(
				'options' => compact('plugin', 'path', 'file', 'name', 'connection', 'dry', 'snapshot'),
				'args' => array(
					'name' => array(
						'help' => __d('cake_console', 'Name of schema to use.')
					),
					'table' => array(
						'help' => __d('cake_console', 'Only create the specified table.')
					)
				)
			)
		))->addSubcommand('update', array(
			'help' => __d('cake_console', 'Alter the tables based on the schema file.'),
			'parser' => array(
				'options' => compact('plugin', 'path', 'file', 'name', 'connection', 'dry', 'snapshot', 'force'),
				'args' => array(
					'name' => array(
						'help' => __d('cake_console', 'Name of schema to use.')
					),
					'table' => array(
						'help' => __d('cake_console', 'Only create the specified table.')
					)
				)
			)
		));
		return $parser;
	}

}<|MERGE_RESOLUTION|>--- conflicted
+++ resolved
@@ -512,11 +512,7 @@
 		))->addSubcommand('generate', array(
 			'help' => __d('cake_console', 'Reads from --connection and writes to --path. Generate snapshots with -s'),
 			'parser' => array(
-<<<<<<< HEAD
-				'options' => compact('plugin', 'path', 'file', 'name', 'connection', 'snapshot', 'force', 'models'),
-=======
 				'options' => compact('plugin', 'path', 'file', 'name', 'connection', 'snapshot', 'force', 'models', 'exclude'),
->>>>>>> 0d486bda
 				'arguments' => array(
 					'snapshot' => array('help' => __d('cake_console', 'Generate a snapshot.'))
 				)
