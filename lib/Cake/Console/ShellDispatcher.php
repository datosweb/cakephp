<?php
/**
 * CakePHP(tm) : Rapid Development Framework (http://cakephp.org)
 * Copyright 2005-2012, Cake Software Foundation, Inc. (http://cakefoundation.org)
 *
 * Licensed under The MIT License
 * Redistributions of files must retain the above copyright notice.
 *
 * @copyright     Copyright 2005-2012, Cake Software Foundation, Inc. (http://cakefoundation.org)
 * @link          http://cakephp.org CakePHP(tm) Project
 * @since         CakePHP(tm) v 2.0
 * @license       MIT License (http://www.opensource.org/licenses/mit-license.php)
 */
namespace Cake\Console;

use Cake\Core\App;
use Cake\Core\Configure;
use Cake\Error;
use Cake\Utility\Inflector;

/**
 * Shell dispatcher handles dispatching cli commands.
 *
 * @package       Cake.Console
 */
class ShellDispatcher {

/**
 * Contains command switches parsed from the command line.
 *
 * @var array
 */
	public $params = array();

/**
 * Contains arguments parsed from the command line.
 *
 * @var array
 */
	public $args = array();

/**
 * Constructor
 *
 * The execution of the script is stopped after dispatching the request with
 * a status code of either 0 or 1 according to the result of the dispatch.
 *
 * @param array $args the argv from PHP
 * @param boolean $bootstrap Should the environment be bootstrapped.
 */
	public function __construct($args = array(), $bootstrap = true) {
		set_time_limit(0);

		if ($bootstrap) {
			$this->_initConstants();
		}
		$this->parseParams($args);
		if ($bootstrap) {
			$this->_initEnvironment();
		}
	}

/**
 * Run the dispatcher
 *
 * @param array $argv The argv from PHP
 * @return integer The exit code of the shell process.
 */
	public static function run($argv) {
		$dispatcher = new ShellDispatcher($argv);
		return $dispatcher->dispatch();
	}

/**
 * Defines core configuration.
 *
 * @return void
 */
	protected function _initConstants() {
		if (function_exists('ini_set')) {
			ini_set('html_errors', false);
			ini_set('implicit_flush', true);
			ini_set('max_execution_time', 0);
		}
		if (!defined('CAKEPHP_SHELL')) {
			define('CAKEPHP_SHELL', true);
		}
	}

/**
 * Defines current working environment.
 *
 * @return void
 * @throws Cake\Error\Exception
 */
	protected function _initEnvironment() {
		if (!$this->_bootstrap()) {
			$message = "Unable to load CakePHP core.\nMake sure " . DS . 'lib' . DS . 'Cake exists in ' . CAKE_CORE_INCLUDE_PATH;
			throw new Error\Exception($message);
		}

		if (!isset($this->args[0]) || !isset($this->params['working'])) {
			$message = "This file has been loaded incorrectly and cannot continue.\n" .
				"Please make sure that " . DS . 'lib' . DS . 'Cake' . DS . "Console is in your system path,\n" .
				"and check the cookbook for the correct usage of this command.\n" .
				"(http://book.cakephp.org/)";
			throw new Error\Exception($message);
		}

		$this->shiftArgs();
	}

/**
 * Initializes the environment and loads the Cake core.
 *
 * @return boolean Success.
 */
	protected function _bootstrap() {
		$this->setErrorHandlers();

		if (!defined('FULL_BASE_URL')) {
			define('FULL_BASE_URL', 'http://localhost');
		}

		return true;
	}

/**
 * Set the error/exception handlers for the console
 *
 * @return void
 */
	public function setErrorHandlers() {
		$error = Configure::read('Error');
		$exception = Configure::read('Exception');

		$errorHandler = new ConsoleErrorHandler();
		if (empty($error['consoleHandler'])) {
			$error['consoleHandler'] = array($errorHandler, 'handleError');
			Configure::write('Error', $error);
		}
		if (empty($exception['consoleHandler'])) {
			$exception['consoleHandler'] = array($errorHandler, 'handleException');
			Configure::write('Exception', $exception);
		}
		set_error_handler($error['consoleHandler'], Configure::read('Error.level'));
	}

/**
 * Dispatches a CLI request
 *
 * @return integer The cli command exit code. 0 is success.
 */
	public function dispatch() {
		try {
			$exit = 0;
			$this->_dispatch();
		} catch (\Exception $e) {
			$handler = Configure::read('Exception.consoleHandler');
			if (is_callable($handler)) {
				$exit = call_user_func($handler, $e);
			} else {
				echo __d('cake_console', "An exception occured\n");
				echo __d('cake_console', "But the configured Exception.consoleHandler is not callable\n");
				echo $e->getMessage() . "\n";
				echo $e->getTraceAsString() . "\n";
			}
		}
		return $exit;
	}

/**
 * Dispatch a request.
 *
 * @return boolean
 * @throws MissingShellMethodException
 */
	protected function _dispatch() {
		$shell = $this->shiftArgs();

		if (!$shell) {
			$this->help();
			return false;
		}
		if (in_array($shell, array('help', '--help', '-h'))) {
			$this->help();
			return true;
		}

		$Shell = $this->_getShell($shell);

		$command = null;
		if (isset($this->args[0])) {
			$command = $this->args[0];
		}

		if ($Shell instanceof Shell) {
			$Shell->initialize();
			$Shell->loadTasks();
			return $Shell->runCommand($command, $this->args);
		}
		$methods = array_diff(get_class_methods($Shell), get_class_methods('Cake\Console\Shell'));
		$added = in_array($command, $methods);
		$private = $command[0] == '_' && method_exists($Shell, $command);

		if (!$private) {
			if ($added) {
				$this->shiftArgs();
				$Shell->startup();
				return $Shell->{$command}();
			}
			if (method_exists($Shell, 'main')) {
				$Shell->startup();
				return $Shell->main();
			}
		}
<<<<<<< HEAD
		throw new Error\MissingShellMethodException(array('shell' => $shell, 'method' => $arg));
=======

		throw new MissingShellMethodException(array('shell' => $shell, 'method' => $command));
>>>>>>> fa6defea
	}

/**
 * Get shell to use, either plugin shell or application shell
 *
 * All paths in the loaded shell paths are searched.
 *
 * @param string $shell Optionally the name of a plugin
 * @return mixed An object
 * @throws MissingShellException when errors are encountered.
 */
	protected function _getShell($shell) {
		list($plugin, $shell) = pluginSplit($shell);

		$plugin = Inflector::camelize($plugin);
		$class = Inflector::camelize($shell);
		if ($plugin) {
			$class = $plugin . '.' . $class;
		}
		$class = App::classname($class, 'Console/Command', 'Shell');

		if (!class_exists($class)) {
			throw new Error\MissingShellException(array(
				'class' => $class
			));
		}
		$Shell = new $class();
		$Shell->plugin = trim($plugin, '.');
		return $Shell;
	}

/**
 * Parses command line options and extracts the directory paths from $params
 *
 * @param array $args Parameters to parse
 * @return void
 */
	public function parseParams($args) {
		$this->_parsePaths($args);

		$defaults = array(
			'app' => 'App',
			'root' => dirname(dirname(dirname(__DIR__))),
			'working' => null,
			'webroot' => 'webroot'
		);
		$params = array_merge($defaults, array_intersect_key($this->params, $defaults));
		$isWin = false;
		foreach ($defaults as $default => $value) {
			if (strpos($params[$default], '\\') !== false) {
				$isWin = true;
				break;
			}
		}
		$params = str_replace('\\', '/', $params);

		if (isset($params['working'])) {
			$params['working'] = trim($params['working']);
		}
		if (!empty($params['working']) && (!isset($this->args[0]) || isset($this->args[0]) && $this->args[0]{0} !== '.')) {
			if (empty($this->params['app']) && $params['working'] != $params['root']) {
				$params['root'] = dirname($params['working']);
				$params['app'] = basename($params['working']);
			} else {
				$params['root'] = $params['working'];
			}
		}

		if ($params['app'][0] == '/' || preg_match('/([a-z])(:)/i', $params['app'], $matches)) {
			$params['root'] = dirname($params['app']);
		} elseif (strpos($params['app'], '/')) {
			$params['root'] .= '/' . dirname($params['app']);
		}

		$params['app'] = basename($params['app']);
		$params['working'] = rtrim($params['root'], '/');
		if (!$isWin || !preg_match('/^[A-Z]:$/i', $params['app'])) {
			$params['working'] .= '/' . $params['app'];
		}

		if (!empty($matches[0]) || !empty($isWin)) {
			$params = str_replace('/', '\\', $params);
		}

		$this->params = array_merge($this->params, $params);
	}

/**
 * Parses out the paths from from the argv
 *
 * @param array $args
 * @return void
 */
	protected function _parsePaths($args) {
		$parsed = array();
		$keys = array('-working', '--working', '-app', '--app', '-root', '--root');
		foreach ($keys as $key) {
			while (($index = array_search($key, $args)) !== false) {
				$keyname = str_replace('-', '', $key);
				$valueIndex = $index + 1;
				$parsed[$keyname] = $args[$valueIndex];
				array_splice($args, $index, 2);
			}
		}
		$this->args = $args;
		$this->params = $parsed;
	}

/**
 * Removes first argument and shifts other arguments up
 *
 * @return mixed Null if there are no arguments otherwise the shifted argument
 */
	public function shiftArgs() {
		return array_shift($this->args);
	}

/**
 * Shows console help.  Performs an internal dispatch to the CommandList Shell
 *
 * @return void
 */
	public function help() {
		$this->args = array_merge(array('command_list'), $this->args);
		$this->dispatch();
	}

/**
 * Stop execution of the current script
 *
 * @param integer|string $status see http://php.net/exit for values
 * @return void
 */
	protected function _stop($status = 0) {
		exit($status);
	}

}<|MERGE_RESOLUTION|>--- conflicted
+++ resolved
@@ -214,12 +214,8 @@
 				return $Shell->main();
 			}
 		}
-<<<<<<< HEAD
-		throw new Error\MissingShellMethodException(array('shell' => $shell, 'method' => $arg));
-=======
-
-		throw new MissingShellMethodException(array('shell' => $shell, 'method' => $command));
->>>>>>> fa6defea
+
+		throw new Error\MissingShellMethodException(array('shell' => $shell, 'method' => $command));
 	}
 
 /**
