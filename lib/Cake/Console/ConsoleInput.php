--- conflicted
+++ resolved
@@ -51,22 +51,14 @@
 	}
 
 /**
-<<<<<<< HEAD
  * Check if data is available on stdin
-=======
- * Checks if data is available on the stream
->>>>>>> 1ceb1758
  *
  * @param integer $timeout An optional time to wait for data
  * @return bool True for data available, false otherwise
  */
 	public function dataAvailable($timeout = 0) {
 		$readFds = array($this->_input);
-<<<<<<< HEAD
-		$readyFds = stream_select($readFds, $w, $e, $timeout);
-=======
 		$readyFds = stream_select($readFds, $writeFds, $errorFds, $timeout);
->>>>>>> 1ceb1758
 		return ($readyFds > 0);
 	}
 
