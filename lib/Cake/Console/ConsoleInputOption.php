<?php
/**
 * ConsoleInputOption file
 *
 * PHP 5
 *
 * CakePHP(tm) : Rapid Development Framework (http://cakephp.org)
 * Copyright 2005-2012, Cake Software Foundation, Inc. (http://cakefoundation.org)
 *
 * Licensed under The MIT License
 * Redistributions of files must retain the above copyright notice.
 *
 * @copyright     Copyright 2005-2012, Cake Software Foundation, Inc. (http://cakefoundation.org)
 * @link          http://cakephp.org CakePHP(tm) Project
 * @since         CakePHP(tm) v 2.0
 * @license       MIT License (http://www.opensource.org/licenses/mit-license.php)
 */
namespace Cake\Console;
use Cake\Error;

/**
 * An object to represent a single option used in the command line.
 * ConsoleOptionParser creates these when you use addOption()
 *
 * @see ConsoleOptionParser::addOption()
 * @package       Cake.Console
 */
class ConsoleInputOption {

/**
 * Name of the option
 *
 * @var string
 */
	protected $_name;

/**
 * Short (1 character) alias for the option.
 *
 * @var string
 */
	protected $_short;

/**
 * Help text for the option.
 *
 * @var string
 */
	protected $_help;

/**
 * Is the option a boolean option.  Boolean options do not consume a parameter.
 *
 * @var boolean
 */
	protected $_boolean;

/**
 * Default value for the option
 *
 * @var mixed
 */
	protected $_default;

/**
 * An array of choices for the option.
 *
 * @var array
 */
	protected $_choices;

/**
 * Make a new Input Option
 *
 * @param string|array $name The long name of the option, or an array with all the properties.
 * @param string $short The short alias for this option
 * @param string $help The help text for this option
 * @param boolean $boolean Whether this option is a boolean option.  Boolean options don't consume extra tokens
 * @param string $default The default value for this option.
 * @param array $choices Valid choices for this option.
 * @throws ConsoleException
 */
	public function __construct($name, $short = null, $help = '', $boolean = false, $default = '', $choices = array()) {
		if (is_array($name) && isset($name['name'])) {
			foreach ($name as $key => $value) {
				$this->{'_' . $key} = $value;
			}
		} else {
			$this->_name = $name;
			$this->_short = $short;
			$this->_help = $help;
			$this->_boolean = $boolean;
			$this->_default = $default;
			$this->_choices = $choices;
		}
		if (strlen($this->_short) > 1) {
<<<<<<< HEAD
			throw new Error\ConsoleException(
				__d('cake_console', 'Short options must be one letter.')
=======
			throw new ConsoleException(
				__d('cake_console', 'Short option "%s" is invalid, short options must be one letter.', $this->_short)
>>>>>>> a1edede4
			);
		}
	}

/**
 * Get the value of the name attribute.
 *
 * @return string Value of this->_name.
 */
	public function name() {
		return $this->_name;
	}

/**
 * Get the value of the short attribute.
 *
 * @return string Value of this->_short.
 */
	public function short() {
		return $this->_short;
	}

/**
 * Generate the help for this this option.
 *
 * @param integer $width The width to make the name of the option.
 * @return string
 */
	public function help($width = 0) {
		$default = $short = '';
		if (!empty($this->_default) && $this->_default !== true) {
			$default = __d('cake_console', ' <comment>(default: %s)</comment>', $this->_default);
		}
		if (!empty($this->_choices)) {
			$default .= __d('cake_console', ' <comment>(choices: %s)</comment>', implode('|', $this->_choices));
		}
		if (!empty($this->_short)) {
			$short = ', -' . $this->_short;
		}
		$name = sprintf('--%s%s', $this->_name, $short);
		if (strlen($name) < $width) {
			$name = str_pad($name, $width, ' ');
		}
		return sprintf('%s%s%s', $name, $this->_help, $default);
	}

/**
 * Get the usage value for this option
 *
 * @return string
 */
	public function usage() {
		$name = empty($this->_short) ? '--' . $this->_name : '-' . $this->_short;
		$default = '';
		if (!empty($this->_default) && $this->_default !== true) {
			$default = ' ' . $this->_default;
		}
		if (!empty($this->_choices)) {
			$default = ' ' . implode('|', $this->_choices);
		}
		return sprintf('[%s%s]', $name, $default);
	}

/**
 * Get the default value for this option
 *
 * @return mixed
 */
	public function defaultValue() {
		return $this->_default;
	}

/**
 * Check if this option is a boolean option
 *
 * @return boolean
 */
	public function isBoolean() {
		return (bool)$this->_boolean;
	}

/**
 * Check that a value is a valid choice for this option.
 *
 * @param string $value
 * @return boolean
 * @throws ConsoleException
 */
	public function validChoice($value) {
		if (empty($this->_choices)) {
			return true;
		}
		if (!in_array($value, $this->_choices)) {
			throw new Error\ConsoleException(
				__d('cake_console', '"%s" is not a valid value for --%s. Please use one of "%s"',
				$value, $this->_name, implode(', ', $this->_choices)
			));
		}
		return true;
	}

/**
 * Append the option's xml into the parent.
 *
 * @param SimpleXmlElement $parent The parent element.
 * @return SimpleXmlElement The parent with this option appended.
 */
	public function xml(\SimpleXmlElement $parent) {
		$option = $parent->addChild('option');
		$option->addAttribute('name', '--' . $this->_name);
		$short = '';
		if (strlen($this->_short)) {
			$short = $this->_short;
		}
		$option->addAttribute('short', '-' . $short);
		$option->addAttribute('boolean', $this->_boolean);
		$option->addChild('default', $this->_default);
		$choices = $option->addChild('choices');
		foreach ($this->_choices as $valid) {
			$choices->addChild('choice', $valid);
		}
		return $parent;
	}

}<|MERGE_RESOLUTION|>--- conflicted
+++ resolved
@@ -78,7 +78,7 @@
  * @param boolean $boolean Whether this option is a boolean option.  Boolean options don't consume extra tokens
  * @param string $default The default value for this option.
  * @param array $choices Valid choices for this option.
- * @throws ConsoleException
+ * @throws Cake\Error\ConsoleException
  */
 	public function __construct($name, $short = null, $help = '', $boolean = false, $default = '', $choices = array()) {
 		if (is_array($name) && isset($name['name'])) {
@@ -94,13 +94,8 @@
 			$this->_choices = $choices;
 		}
 		if (strlen($this->_short) > 1) {
-<<<<<<< HEAD
 			throw new Error\ConsoleException(
-				__d('cake_console', 'Short options must be one letter.')
-=======
-			throw new ConsoleException(
 				__d('cake_console', 'Short option "%s" is invalid, short options must be one letter.', $this->_short)
->>>>>>> a1edede4
 			);
 		}
 	}
